--- conflicted
+++ resolved
@@ -1,10 +1,5 @@
-<<<<<<< HEAD
 #!/usr/bin/env python3
-import nose
-=======
-#!/usr/bin/env python
 
->>>>>>> 5edd3efa
 import os
 import shutil
 import stat
