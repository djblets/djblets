--- conflicted
+++ resolved
@@ -5,80 +5,5 @@
 import pytest
 
 
-<<<<<<< HEAD
-
-def run_tests(verbosity=1, interactive=False):
-    import django
-    from django.conf import settings
-    from django.core import management
-    from django.db import connection
-    from django.test.utils import (setup_test_environment,
-                                   teardown_test_environment)
-
-    django.setup()
-
-    # Restore warnings, if Django turns them off.
-    warnings.simplefilter('default')
-
-    setup_test_environment()
-    settings.DEBUG = False
-
-    for path in (settings.MEDIA_ROOT, settings.STATIC_ROOT):
-        shutil.rmtree(path, ignore_errors=True)
-
-        if not os.path.exists(path):
-            os.mkdir(path, 0o755)
-
-    management.call_command('collectstatic',
-                            verbosity=verbosity,
-                            interactive=interactive)
-
-    old_db_name = 'default'
-    connection.creation.create_test_db(verbosity, autoclobber=not interactive)
-
-    management.call_command('migrate',
-                            use_syncdb=True,
-                            verbosity=verbosity,
-                            interactive=interactive)
-
-    nose_argv = [
-        'runtests.py',
-        '-v',
-        '--match=^test',
-        '--with-id',
-    ]
-
-    if '--with-coverage' in sys.argv:
-        sys.argv.remove('--with-coverage')
-        nose_argv += [
-            '--with-coverage',
-            '--cover-inclusive',
-            '--cover-package=djblets',
-        ]
-
-    nose_argv += sys.argv[1:]
-
-    # If the test files are executable on the file system, nose will need the
-    #  --exe argument to run them
-    known_file = os.path.join(os.path.dirname(__file__), '..', 'djblets',
-                              'settings.py')
-
-    if (os.path.exists(known_file) and
-        os.stat(known_file).st_mode & stat.S_IXUSR):
-        nose_argv.append('--exe')
-
-    nose.main(argv=nose_argv)
-
-    connection.creation.destroy_test_db(old_db_name, verbosity)
-    teardown_test_environment()
-
-
-if __name__ == "__main__":
-    os.chdir(os.path.join(os.path.dirname(__file__), ".."))
-    sys.path.insert(0, os.getcwd())
-    os.environ['DJANGO_SETTINGS_MODULE'] = "tests.settings"
-    run_tests()
-=======
 if __name__ == '__main__':
-    sys.exit(pytest.main(sys.argv[1:]))
->>>>>>> 4be5d5bc
+    sys.exit(pytest.main(sys.argv[1:]))