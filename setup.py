--- conflicted
+++ resolved
@@ -162,12 +162,8 @@
       cmdclass=cmdclasses,
       install_requires=[
           django_version,
-<<<<<<< HEAD
           'django-pipeline>=1.6.8,<1.6.9999',
-=======
-          'django-pipeline>=1.3.23,<1.3.9999',
           'dnspython>=1.14.0',
->>>>>>> ecdbb7de
           'feedparser>=5.1.2',
           'pillowfight',
           'publicsuffix>=1.1',
