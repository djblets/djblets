--- conflicted
+++ resolved
@@ -210,7 +210,6 @@
             raise RuntimeError('Failed to build i18n files')
 
 
-<<<<<<< HEAD
 class FetchPublicSuffixListCommand(Command):
     """Fetches the DNS public suffix list for use in DMARC lookups."""
 
@@ -244,8 +243,6 @@
         print 'Public suffix list stored at %s' % filename
 
 
-=======
->>>>>>> 4d244df9
 class InstallNodeDependenciesCommand(Command):
     """Installs all node.js dependencies from npm.
 
@@ -343,10 +340,7 @@
         'egg_info': BuildEggInfoCommand,
         'build_media': BuildMediaCommand,
         'build_i18n': BuildI18nCommand,
-<<<<<<< HEAD
         'fetch_public_suffix_list': FetchPublicSuffixListCommand,
-=======
->>>>>>> 4d244df9
         'install_node_deps': InstallNodeDependenciesCommand,
     },
     classifiers=[
@@ -358,10 +352,7 @@
         'Operating System :: OS Independent',
         'Programming Language :: Python',
         'Programming Language :: Python :: 2',
-<<<<<<< HEAD
-=======
         'Programming Language :: Python :: 2.6',
->>>>>>> 4d244df9
         'Programming Language :: Python :: 2.7',
         'Topic :: Software Development',
         'Topic :: Software Development :: Libraries :: Python Modules',
