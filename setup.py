--- conflicted
+++ resolved
@@ -98,13 +98,8 @@
       packages=find_packages(exclude=["tests"]),
       cmdclass=cmdclasses,
       install_requires=[
-<<<<<<< HEAD
           'Django>=1.5.4,<1.6',
-          'django-pipeline>=1.2.24',
-=======
-          'Django>=1.4.8,<1.5',
           'django-pipeline==1.2.24',
->>>>>>> ba27bb25
           'feedparser>=5.1.2',
           'PIL',
           'pytz',
