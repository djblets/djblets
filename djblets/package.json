--- conflicted
+++ resolved
@@ -1,29 +1,4 @@
 {
-<<<<<<< HEAD
-  "name": "@beanbag/djblets",
-  "private": "true",
-  "files": [],
-  "scripts": {
-    "dependencies": "./contrib/internal/build-npm-deps.py"
-  },
-  "engines": {
-    "node": ">=18.0.0"
-  },
-  "dependencies": {
-    "@beanbag/eslint-plugin": "^1.0.2",
-    "@beanbag/frontend-buildkit": "^1.2.0",
-    "@beanbag/ink": "^0.8.0",
-    "@beanbag/jasmine-suites": "~2.0.0",
-    "@beanbag/spina": "^3.1.1",
-    "@types/jquery": "^3.5.30",
-    "@types/underscore": "^1.11.4",
-    "backbone": "^1.4.1",
-    "eslint": "^8.29.0",
-    "jasmine-core": "^5.0.1",
-    "jquery": "^3.7.1",
-    "jquery-ui": "^1.13.3"
-  }
-=======
     "name": "@beanbag/djblets",
     "private": true,
     "dependencies": {
@@ -37,5 +12,4 @@
         "@beanbag/js-buildkit": "^1.0.3",
         "jasmine-core": "^5.12.0"
     }
->>>>>>> 1731bfcf
 }