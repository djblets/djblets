--- conflicted
+++ resolved
@@ -29,7 +29,9 @@
 from djblets.log import init_logging, init_profile_logger, log_timed
 
 
-<<<<<<< HEAD
+logger = logging.getLogger(__name__)
+
+
 class CursorDebugWrapper(db_backend_utils.CursorDebugWrapper):
     """Debug cursor for databases that stores tracebacks in query logs.
 
@@ -39,16 +41,6 @@
 
     This will dramatically increase the overhead of having
     ``settings.DEBUG=True``, so use with caution.
-=======
-logger = logging.getLogger(__name__)
-
-
-class CursorDebugWrapper(util.CursorDebugWrapper):
-    """
-    Replacement for CursorDebugWrapper which stores a traceback in
-    `connection.queries`. This will dramatically increase the overhead of
-    having DEBUG=True, so use with caution.
->>>>>>> 20895e03
     """
 
     def execute(self, *args, **kwargs):
