"""Base classes for implementing extensions."""

from __future__ import annotations

import locale
import logging
import os
from pathlib import PosixPath
from types import ModuleType
from typing import Any, Dict, Mapping, TYPE_CHECKING

import importlib_resources
from django.conf import settings
from django.contrib.admin.sites import AdminSite
from django.core.exceptions import ImproperlyConfigured
from django.http import HttpRequest
from django.templatetags.static import static
from django.urls import URLPattern, URLResolver, get_mod_func
from django.utils.functional import cached_property
from django.utils.module_loading import import_string
from django.utils.translation import gettext as _
from typing_extensions import NotRequired, TypeAlias, TypedDict

from djblets.extensions.errors import InstallExtensionMediaError
from djblets.extensions.models import RegisteredExtension
from djblets.extensions.settings import ExtensionSettings
from djblets.webapi.resources import WebAPIResource

if TYPE_CHECKING:
    from collections.abc import Sequence
    from importlib_metadata import EntryPoint
    from typing import ClassVar, Protocol

<<<<<<< HEAD
=======
    from django.http import HttpResponseBase
    from typelets.json import JSONDict

>>>>>>> 5b8a3e6b
    from djblets.extensions.hooks import ExtensionHook
    from djblets.extensions.manager import ExtensionManager

    class ExtensionMiddlewareCallable(Protocol):
        def __call__(
            self,
            request: HttpRequest,
        ) -> HttpResponseBase:
            ...


logger = logging.getLogger(__name__)


#: Type for the extension metadata dict.
#:
#: Version Changed:
#:     5.3:
#:     This is now immutable, matching the purpose of the type.
ExtensionMetadata: TypeAlias = Mapping[str, Any]


class BaseStaticBundleConfig(TypedDict):
    """Base class for a bundle configuration.

    This provides the configuration settings allowed by both CSS and
    JavaScript bundles for extensions.

    Version Added:
        5.0
    """

    #: A list of filenames that are included in this bundle.
    #:
    #: It's recommended that this contain a single "index" file that is
    #: responsible for importing other files that comprise the bundle.
    #:
    #: If specifying ``index.ts`` or ``index.js`` the bundle will be treated
    #: as a TypeScript/JavaScript-based bundle, and all imported modules
    #: within the bundle will be resolved and compiled together.
    #:
    #: Type:
    #:     list
    source_filenames: Sequence[str]

    #: A list of URL names that the bundle should be automatically loaded on.
    #:
    #: If provided, the bundle will be selectively loaded only on these pages.
    #:
    #: Type:
    #:     list
    apply_to: NotRequired[Sequence[str]]

    #: Extra options to pass to the compiler.
    #:
    #: This is currently unused by the compilers supported by Djblets.
    #:
    #: Type:
    #:     dict
    compiler_options: NotRequired[dict[str, Any]]

    #: Extra context to include in the generated template.
    #:
    #: For CSS, this will control the attributes of the ``<link>`` tag.
    #: It can be used to offer stylesheets for print or other forms of
    #: media via the ``media`` attribute.
    #:
    #: For JavaScript, this will control the attributes of the ``<script>``
    #: tag. You can, for example, set ``"async"`` or ``"defer"`` to ``True``
    #: to add these attributes.
    #:
    #: Type:
    #:     dict
    extra_context: NotRequired[dict[str, str]]

    #: A list of bundles to include whenever this bundle is included.
    #:
    #: These bundles will be included prior to including this bundle.
    #: They must all be provided by the same extension.
    #:
    #: Type:
    #:     list of str
    include_bundles: NotRequired[Sequence[str]]

    #: The name of the bundle file to generate and load into pages.
    #:
    #: This is expected to be a relative path. The extension support will
    #: take care of placing this file in an appropriate path.
    #:
    #: If not provided, a default filename will be created for the bundle.
    #:
    #: Type:
    #:     str
    output_filename: NotRequired[str]

    #: The name of the Django template used to load this bundle.
    #:
    #: This can be used to provide special logic for loading the bundle.
    #: It's generally not needed.
    template_name: NotRequired[str | None]


class CSSBundleConfig(BaseStaticBundleConfig):
    """CSS static media configuration.

    These provide the options for customizing CSS/LessCSS build behavior.

    See :py:class:`BaseStaticBundleConfig` for more options.

    Version Added:
        5.0
    """

    #: The variant mode used for the CSS.
    #:
    #: This can be set to ``"datauri"`` to encode any referenced images or
    #: fonts inline using ``url("data:...")``.
    variant: NotRequired[str | None]


class JSBundleConfig(BaseStaticBundleConfig):
    """JavaScript static media configuration.

    These provide the options for customizing JavaScript/TypeScript build
    behavior.

    See :py:class:`BaseStaticBundleConfig` for more options.

    Version Added:
        5.0
    """


#: A mapping of CSS bundle names to configurations.
#:
#: Version Added:
#:     5.0
CSSBundleConfigs: TypeAlias = Dict[str, CSSBundleConfig]


#: A mapping of JavaScript bundle names to configurations.
#:
#: Version Added:
#:     5.0
JSBundleConfigs: TypeAlias = Dict[str, JSBundleConfig]


class JSExtension:
    """Base class for a JavaScript extension.

    This can be subclassed to provide the information needed to initialize
    a JavaScript extension.

    The JSExtension subclass is expected to define a :py:attr:`model_class`
    attribute naming its JavaScript counterpart. This would be the variable
    name for the (uninitialized) model for the extension, defined in a
    JavaScript bundle.

    It may also define :py:attr:`apply_to`, which is a list of URL names that
    the extension will be initialized on. If not provided, the extension will
    be initialized on all pages.

    To provide additional data to the model instance, the JSExtension subclass
    can implement :py:meth:`get_model_data` and return a dictionary of data
    to pass. You may also override the :py:meth:`get_settings` method to
    return, a dict of settings to the :py:attr:`model_class`. By default, the
    associated extension's settings are returned.
    """

    #: The name of the JavaScript model class to instantiate.
    #:
    #: This class will be instantiated on the page. It should be a subclass of
    #: :js:class:`Djblets.Extension`.
    model_class: (str | None) = None

    #: The list of URL names to load this extension on.
    #:
    #: If not provided, this will be loaded on all pages.
    apply_to: (list[str] | None) = None

    def __init__(
        self,
        extension: Extension,
    ) -> None:
        """Initialize the JavaScript extension.

        Args:
            extension (Extension):
                The main extension that owns this JavaScript extension.
        """
        self.extension = extension

    def applies_to(
        self,
        url_name: str,
    ) -> bool:
        """Return whether this extension applies to the given URL name.

        Args:
            url_name (str):
                The name of the URL.

        Returns:
            bool:
            ``True`` if this JavaScript extension should load on the page
            with the given URL name. ``False`` if it should not load.
        """
        return self.apply_to is None or url_name in self.apply_to

    def get_model_data(
        self,
        request: HttpRequest,
        **kwargs,
    ) -> JSONDict:
        """Return model data for the Extension model instance in JavaScript.

        Subclasses can override this to return custom data to pass to
        the extension class defined in :js:attr:`model_class`. This data must
        be JSON-serializable.

        Args:
            request (django.http.HttpRequest):
                The HTTP request from the client.

        Returns:
            dict:
            Model data to pass to the constructor of the JavaScript extension
            class.
        """
        return {}

    def get_settings(self) -> JSONDict:
        """Return the settings for the JS Extension.

        By default, this is the associated :py:class:`Extension` object's
        settings. Subclasses may override this method to provide different
        settings.

        These settings will be provided to the :py:attr:`model_class` as a
        ``settings`` key in its initialization options.

        Returns:
            dict:
            The extension settings.
        """
        return self.extension.settings


class Extension:
    """Base class for an extension.

    Extensions must subclass this class. They'll automatically have support for
    settings, adding hooks, and plugging into the administration UI.

    For information on writing extensions, see :ref:`writing-extensions`.
    """

    #: The ID of the extension.
    id: ClassVar[str]

    #: Information and metadata about the extension.
    info: ClassVar[ExtensionInfo]

    #: The instance of this extension created by the extension manager.
    #:
    #: Type:
    #:     Extension
    instance: (Extension | None) = None

    #: The extension registration in the database.
    #:
    #: Type:
    #:     djblets.extensions.models.RegisteredExtension
    registration: RegisteredExtension

    #: Metadata describing the package.
    #:
    #: This is used to set the name, version, and other information for the
    #: extension. This data defaults to coming from the extension's Python
    #: package metadata, but can be set on the extension itself. You would
    #: want to use this if shipping multiple extensions in a single package,
    #: if you want to include a space in the package name, or if you want
    #: the version to be set independently of the package, for example.
    #:
    #: The following keys are supported:
    #:
    #: * ``Name``: The displayed name of the extension.
    #: * ``Version``: The version of the extension.
    #: * ``Summary``: A summary of the extension.
    #: * ``Description``: A more detailed description of the extension.
    #: * ``License``: The license the extension was released under.
    #: * ``Author``: The name of the author writing/maintaining the extension.
    #: * ``Author-email``: The e-mail address of the author writing/maintaining
    #:   the extension.
    #: * ``Author-home-page``: The URL of the author writing/maintaining the
    #:   extension.
    #: * ``Home-page``: The URL of the extension's home/product/company page.
    metadata: (ExtensionMetadata | None) = None

    #: Whether or not the extension is user-configurable.
    #:
    #: If ``True``, the extension will have a :guilabel:`Configure` link in
    #: the extension list that will take the user to a page for modifying
    #: extension settings. The extension must provide a :file:`admin_urls.py`
    #: file defining a top-level URL (:regexp:`^$`) pointing to a view that
    #: will handle configuration.
    is_configurable: bool = False

    #: Default settings for the extension.
    #:
    #: These values will be used when looking up keys in :py:attr:`settings`
    #: that don't have custom values saved in the database.
    default_settings: JSONDict = {}

    #: Whether or not the extension has a database administration site.
    #:
    #: If ``True``, the extension will have a :guilabel:`Database` link in
    #: the extension list that will take the user to a page for adding/editing
    #: any database models registered by the extension.
    has_admin_site: bool = False

    #: A list of any extension IDs to enable when this extension is enabled.
    #:
    #: This is used to ensure that another extension is enabled before this
    #: one. It's primarily for extensions that are augmenting or depending on
    #: another extension's functionality.
    requirements: list[str] = []

    #: A list of API resource instances offered by this extension.
    #:
    #: Each entry in the list is an instance of a custom
    #: :py:class:`~djblets.webapi.resources.WebAPIResource`. These resources
    #: will appear underneath the extension's own resource.
    resources: list[WebAPIResource] = []

    #: A list of Django application module paths to load.
    #:
    #: Each of these will be added to :django:setting:`INSTALLED_APPS` while
    #: the extension is enabled. It follows the same format as that setting.
    apps: list[str] = []

    #: A list of Django context processors to load.
    #:
    #: Each of these will be added to
    #: :django:setting:`TEMPLATE_CONTEXT_PROCESSORS` while the extension is
    #: enabled. It follows the same format as that setting.
    context_processors: list[str] = []

    #: A list of Django middleware to load.
    #:
    #: Each of these will be run as if they were part of
    #: :django:setting:`MIDDLEWARE` depending on your setup) while the
    #: extension is enabled. It follows the same format as that setting.
    middleware: list[str] = []

    #: A dictionary of CSS bundles to include in the package.
    #:
    #: These will be automatically packaged along with the extension, and can
    #: be loaded in templates using :py:func:`{% ext_css_bundle %}
    #: <djblets.extensions.templatetags.djblets_extensions.ext_css_bundle>`.
    #:
    #: Each key in the dictionary is the name of the bundle, and the
    #: value is a dictionary containing a ``source_filenames`` key pointing
    #: to a list of CSS/LessCSS files.
    #:
    #: A special bundle ID of ``default`` will cause the CSS to be loaded on
    #: every page.
    #:
    #: Version Changed:
    #:     5.0:
    #:     Added specific typing for bundle configuration. Previous versions
    #:     allowed arbitrary dictionaries to be used.
    css_bundles: CSSBundleConfigs = {}

    #: A dictionary of JavaScript bundles to include in the package.
    #:
    #: These will be automatically packaged along with the extension, and can
    #: be loaded in templates using :py:func:`{% ext_js_bundle %}
    #: <djblets.extensions.templatetags.djblets_extensions.ext_js_bundle>`.
    #:
    #: Each key in the dictionary is the name of the bundle, and the
    #: value is a dictionary containing a ``source_filenames`` key pointing
    #: to a list of JavaScript files.
    #:
    #: A special bundle ID of ``default`` will cause the JavaScript to be
    #: loaded on every page.
    #:
    #: Version Changed:
    #:     5.0:
    #:     Added specific typing for bundle configuration. Previous versions
    #:     allowed arbitrary dictionaries to be used.
    js_bundles: JSBundleConfigs = {}

    #: A list of JavaScript extension classes to enable on pages.
    #:
    #: Each entry in the list is a :py:class:`JSExtension` subclass to load.
    js_extensions: Sequence[type[JSExtension]] = []

    ######################
    # Instance variables #
    ######################

    #: The hooks currently registered and enabled for the extension.
    #:
    #: Type:
    #:     set of djblets.extensions.hooks.ExtensionHook
    hooks: set[ExtensionHook]

    #: URLs for the extension's admin interface.
    #:
    #: Type:
    #:     list of django.urls.URLResolver
    admin_urlpatterns: list[URLResolver]

    #: The database administration site set for the extension.
    #:
    #: This will be set automatically if :py:attr:`has_admin_site`` is
    #: ``True``.
    #:
    #: Type:
    #:     django.contrib.admin.sites.AdminSite
    admin_site: AdminSite | None

    #: URLs for the extension's admin site (DB forms, etc).
    #:
    #: Type:
    #:     list of django.urls.URLPattern
    admin_site_urlpatterns: list[URLPattern | URLResolver]

    #: The extension manager that manages this extension.
    #:
    #: Type:
    #:     djblets.extensions.manager.ExtensionManager
    extension_manager: ExtensionManager

    #: The list of middleware classses.
    #:
    #: Version Added:
    #:     2.2.4
    #:
    #: Type:
    #:     list of callable
    middleware_classes: Sequence[ExtensionMiddlewareCallable]

    #: The settings for the extension.
    #:
    #: Type:
    #:     djblets.extensions.settings.ExtensionSettings
    settings: ExtensionSettings

    def __init__(
        self,
        extension_manager: ExtensionManager,
    ) -> None:
        """Initialize the extension.

        Subclasses should not override this. Instead, they should override
        :py:meth:`initialize`.

        Args:
            extension_manager (djblets.extensions.manager.ExtensionManager):
                The extension manager that manages this extension.
        """
        self.extension_manager = extension_manager
        self.hooks = set()
        self.settings = ExtensionSettings(self)
        self.admin_site = None

        self.middleware_classes = []

        for middleware_path in self.middleware:
            self.middleware_classes.append(import_string(middleware_path))

        self.initialize()

    def initialize(self) -> None:
        """Initialize the extension.

        Subclasses can override this to provide any custom initialization.
        They do not need to call the parent function, as it does nothing.
        """
        pass

    def shutdown(self) -> None:
        """Shut down the extension.

        By default, this calls shutdown_hooks.

        Subclasses should override this if they need custom shutdown behavior.
        """
        self.shutdown_hooks()

    def shutdown_hooks(self) -> None:
        """Shut down all hooks for the extension."""
        for hook in self.hooks.copy():
            if hook.initialized:
                hook.disable_hook()

    def get_static_url(
        self,
        path: str,
    ) -> str:
        """Return the URL to a static media file for this extension.

        This takes care of resolving the static media path name to a path
        relative to the web server. If a versioned media file is found, it
        will be used, so that browser-side caching can be used.

        Args:
            path (str):
                The path within the static directory for the extension.

        Returns:
            str:
            The resulting static media URL.
        """
        return static('ext/%s/%s' % (self.id, path))

    def get_bundle_id(
        self,
        name: str,
    ) -> str:
        """Return the ID for a CSS or JavaScript bundle.

        This ID should be used when manually referencing the bundle in a
        template. The ID will be unique across all extensions.

        Args:
            name (str):
                The name of the bundle to reference.

        Returns:
            str:
            The ID of the bundle corresponding to the name.
        """
        return '%s-%s' % (self.id, name)

    @cached_property
    def admin_urlconf(self) -> ModuleType:
        """The module defining URLs for the extension's admin site."""
        name = '%s.%s' % (get_mod_func(self.__class__.__module__)[0],
                          'admin_urls')

        try:
            return __import__(name, {}, {}, [''])
        except Exception as e:
            raise ImproperlyConfigured(
                "Error while importing extension's admin URLconf %r: %s" %
                (name, e))


class ExtensionInfo:
    """Information on an extension.

    This class stores the information and metadata on an extension. This
    includes the name, version, author information, where it can be downloaded,
    whether or not it's enabled or installed, and anything else that may be
    in the Python package for the extension.
    """

    #: Encodings to try using to decode metadata.
    #:
    #: Deprecated:
    #:     3.3:
    #:     This is no longer used by Djblets and may be removed in a future
    #:     version.
    encodings: list[str] = [
        'utf-8',
        locale.getpreferredencoding(False),
        'latin1',
    ]

    ######################
    # Instance variables #
    ######################

    #: A list of any extension IDs to enable when this extension is enabled.
    #:
    #: This is used to ensure that another extension is enabled before this
    #: one. It's primarily for extensions that are augmenting or depending on
    #: another extension's functionality.
    #:
    #: Type:
    #:     list of Extension
    requirements: list[type[Extension]]

    @classmethod
    def create_from_entrypoint(
        cls,
        entrypoint: EntryPoint,
        ext_class: type[Extension],
    ) -> ExtensionInfo:
        """Create a new ExtensionInfo from a Python EntryPoint.

        This will pull out information from the EntryPoint and return a new
        ExtensionInfo from it.

        It handles pulling out metadata from the older :file:`PKG-INFO` files
        and the newer :file:`METADATA` files.

        Args:
            entrypoint (importlib.metadata.EntryPoint):
                The EntryPoint pointing to the extension class.

            ext_class (type):
                The extension class (subclass of :py:class:`Extension`).

        Returns:
            ExtensionInfo:
            An ExtensionInfo instance, populated with metadata from the
            package.
        """
        assert entrypoint.dist

        # This is a 'PackageMetadata' protocol, which gives us some basic
        # primitives for how to safely iterate over contents. This is not a
        # simple dictionary under the hood.
        dist_metadata = entrypoint.dist.metadata
        metadata = {
            key: dist_metadata[key]
            for key in dist_metadata
        }

        return cls(ext_class=ext_class,
                   package_name=metadata.get('Name', ext_class.id),
                   metadata=metadata)

    def __init__(
        self,
        ext_class: type[Extension],
        package_name: str,
        metadata: ExtensionMetadata = {},
    ) -> None:
        """Instantiate the ExtensionInfo using metadata and an extension class.

        This will set information about the extension based on the metadata
        provided by the caller and the extension class itself.

        Args:
            ext_class (type):
                The extension class (subclass of :py:class:`Extension`).

            package_name (str):
                The package name owning the extension.

            metadata (ExtensionMetadata, optional):
                Optional metadata for the extension. If the extension provides
                its own metadata, that will take precedence.

        Raises:
            TypeError:
                The parameters passed were invalid (they weren't a new-style
                call or a legacy entrypoint-related call).
        """
        try:
            issubclass(ext_class, Extension)
        except TypeError:
            logger.error('Unexpected parameters passed to '
                         'ExtensionInfo.__init__: ext_class=%r, '
                         'package_name=%r, metadata=%r',
                         ext_class, package_name, metadata)

            raise TypeError(
                _('Invalid parameters passed to ExtensionInfo.__init__'))

        # Set the base information from the extension and the package.
        self.package_name = package_name
        self.module_name = ext_class.__module__
        self.app_name = '.'.join(ext_class.__module__.split('.')[:-1])
        self.is_configurable = ext_class.is_configurable
        self.has_admin_site = ext_class.has_admin_site
        self.installed_htdocs_path = \
            os.path.join(settings.MEDIA_ROOT, 'ext', self.package_name)
        self.installed_static_path = \
            os.path.join(settings.STATIC_ROOT, 'ext', ext_class.id)

        # State set by ExtensionManager.
        self.enabled = False
        self.installed = False
        self.requirements = []
        self.apps_registered = False
        self.context_processors_registered = False

        # Set information from the provided metadata.
        if ext_class.metadata is not None:
            metadata.update(ext_class.metadata)

        self.metadata = metadata
        self.name = metadata.get('Name', package_name)
        self.version = metadata.get('Version')
        self.summary = metadata.get('Summary')
        self.description = metadata.get('Description')
        self.author = metadata.get('Author')
        self.author_email = metadata.get('Author-email')
        self.license = metadata.get('License')
        self.url = metadata.get('Home-page')
        self.author_url = metadata.get('Author-home-page', self.url)

    @cached_property
    def installed_static_version_path(self) -> str:
        """The path to the static media version file.

        This file records the version of the extension used when last
        installing the static media files.

        Type:
            str
        """
        return os.path.join(self.installed_static_path, '.version')

    def has_resource(
        self,
        path: str,
    ) -> bool:
        """Return whether an extension has a resource in its package.

        A resource is a file or directory that exists within an extension's
        package.

        Args:
            path (str):
                The ``/``-delimited path to the resource within the package.

        Returns:
            bool:
            ``True`` if the resource exits. ``False`` if it does not.
        """
        return (
            importlib_resources.files(self.module_name) /
            PosixPath(path)
        ).exists()

    def extract_resource(
        self,
        path: str,
    ) -> str | None:
        """Return the filesystem path to an extracted resource.

        A resource is a file or directory that exists within an extension's
        package.

        This will extract the resource from the package, if the package is
        compressed, and then return the local path to the file on the
        filesystem.

        Args:
            path (str):
                The ``/``-delimited path to the resource within the package.

        Returns:
            str:
            The local filesystem path to the resource, or ``None`` if it
            could not be found.
        """
        if self.has_resource(path):
            # Note that we're only supporting static files that exist on the
            # filesystem, and aren't in some hypothetical zipped package or
            # something. This is safe for Wheels.
            #
            # If we didn't want to make this assumption, we'd need to use
            # importlib.resources.as_file(), which would set up a temp
            # directory in either case. We don't want that, so we'll keep
            # our assumption.
            return str(importlib_resources.files(self.module_name) /
                       PosixPath(path))

        return None

    def write_installed_static_version(self) -> None:
        """Write the extension's current static media version to disk.

        This will write the extension's current version in its static media
        directory, creating that directory if necessary. This will allow
        the extension manager to check if new media files need to be installed.

        Raises:
            djblets.extensions.errors.InstallExtensionMediaError:
                There was an error writing the version to the static media
                directory. Details are in the error message.
        """
        version_path = self.installed_static_version_path
        parent_path = os.path.dirname(version_path)

        try:
            if not os.path.exists(parent_path):
                os.makedirs(parent_path, 0o755)

            with open(version_path, 'w') as fp:
                fp.write('%s\n' % self.version)
        except Exception:
            raise InstallExtensionMediaError(
                _('Unable to write the extension static media version '
                  'file "%(path)s". Please make sure the file and its parent '
                  'directory are owned by the web server.')
                % {
                    'path': version_path,
                })

    def get_installed_static_version(self) -> str | None:
        """Return the extension's locally-written static media version.

        Returns:
            str:
            The extension version written to disk, or ``None`` if it didn't
            exist or couldn't be read.
        """
        try:
            with open(self.installed_static_version_path, 'r') as fp:
                return fp.read().strip()
        except IOError:
            return None

    def __str__(self) -> str:
        return '%s %s (enabled = %s)' % (self.name, self.version, self.enabled)<|MERGE_RESOLUTION|>--- conflicted
+++ resolved
@@ -31,12 +31,9 @@
     from importlib_metadata import EntryPoint
     from typing import ClassVar, Protocol
 
-<<<<<<< HEAD
-=======
     from django.http import HttpResponseBase
     from typelets.json import JSONDict
 
->>>>>>> 5b8a3e6b
     from djblets.extensions.hooks import ExtensionHook
     from djblets.extensions.manager import ExtensionManager
 
