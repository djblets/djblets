--- conflicted
+++ resolved
@@ -164,36 +164,10 @@
     def _get(self, path):
         """Return the metadata content.
 
-<<<<<<< HEAD
         This is the method that package resource providers must override to
         return metadata content for the package. It's expected to return
         byte strings, which will then be handled through the normal metadata
         functions.
-=======
-        Returns:
-            list:
-            A list of the package metadata lines, as :py:class:`unicode`
-            objects.
-        """
-        return [
-            b'%s: %s' % (field_name.encode('utf-8'), value.encode('utf-8'))
-            for field_name, value in six.iteritems(self.metadata)
-        ]
-
-    @property
-    def project_name(self):
-        """The project name.
-
-        Returns:
-            unicode:
-            The project name.
-        """
-        return self.metadata['Name']
-
-    @property
-    def version(self):
-        """The project version.
->>>>>>> fa2a15f5
 
         Returns:
             bytes:
