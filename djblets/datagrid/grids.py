"""Components for creating customizable datagrids from database data.

Datagrids are used to display a table-based view of data from a database,
complete with pagination, batch selection, sorting, and flexible column
rendering.

Datagrids have one or more :py:class:`Column` subclasses associated, which will
render the data. The datagrid may display a subset of the rendered columns,
and users can choose which of those columns they want displayed, and in which
order.

There are two main types of datagrids:

* :py:class:`DataGrid` is the base class for a datagrid, and will display
  the data with standard numerical page-based pagination.

* :py:class:`AlphanumericDataGrid` is similar, but uses a more specific
  paginator that allows the user to paginate by the first letter/number/symbol
  of the data in a given field. This is useful for lists of users, for
  example.

All datagrids are meant to be subclassed.
"""

from __future__ import annotations

import logging
import re
import string
import traceback
from typing import (Any, Callable, Dict, Iterable, List, Optional, Sequence,
                    Set, TYPE_CHECKING, Type, Union)

import pytz
from django.conf import settings
from django.core.exceptions import ObjectDoesNotExist
from django.core.paginator import InvalidPage, Paginator
from django.db.models import QuerySet
from django.http import Http404, HttpResponse
from django.template.defaultfilters import date, timesince
from django.template.loader import get_template, render_to_string
from django.utils.cache import patch_cache_control
from django.utils.functional import cached_property
from django.utils.html import escape, format_html
from django.utils.inspect import func_accepts_kwargs
from django.utils.safestring import mark_safe
from django.utils.translation import gettext_lazy as _
from typing_extensions import Final, TypeAlias, TypedDict

<<<<<<< HEAD
=======
from djblets.deprecation import (RemovedInDjblets40Warning,
                                 RemovedInDjblets50Warning)
>>>>>>> 246aa7ff
from djblets.template.context import get_default_template_context_processors
from djblets.util.http import get_url_params_except

if TYPE_CHECKING:
    from django.core.paginator import Page
    from django.db.models import Model
    from django.http import HttpRequest
    from django.template.backends.base import _EngineTemplate
    from django.template.context import Context
    from django.utils.safestring import SafeString

    from djblets.util.typing import StrOrPromise

    _RenderContext: TypeAlias = Union[
        Context,
        Dict[str, Any],
    ]

    class _DataGridRow(TypedDict):
        object: Any
        cells: List[str]
        url: Optional[str]


logger = logging.getLogger(__name__)


# Registration of all datagrid classes to columns.
_column_registry: Dict[Type[DataGrid], Dict[str, Column]] = {}


class DataGridPaginator(Paginator):
    """The default paginator used for datagrids.

    This is a specialized paginator that takes in a total count separately
    from the page data queryset. This allows the datagrid code to more
    efficiently calculate pagination data.

    Version Added:
        3.4
    """

    ######################
    # Instance variables #
    ######################

    #: The total number of items across all pages.
    #:
    #: Type:
    #:     int
    _total_count: int

    def __init__(
        self,
        *,
        total_count: int,
        **kwargs,
    ) -> None:
        """Initialize the paginator.

        Args:
            total_count (int):
                The total number of items across all pages.

            **kwargs (dict):
                Additional keyword argumens for the parent class.
        """
        super().__init__(**kwargs)

        self._total_count = total_count

    @cached_property
    def count(self) -> int:
        """The total number of items across all pages.

        Type:
            int
        """
        return self._total_count


class Column:
    """A column in a datagrid.

    The column is the primary component of the datagrid. It is used to
    display not only the column header but the HTML for the cell as well.

    Columns can be tied to database fields and can be used for sorting.
    Not all columns have to allow for this, though.

    Columns can have an image, text, or both in the column header. The
    contents of the cells can be instructed to link to the object on the
    row or the data in the cell.

    If a Column defines an :py:attr:`image_class`, then it will be assumed that
    the class represents an icon, perhaps as part of a spritesheet, and will
    display it in a ``<div>``. An :py:attr:`image_url` cannot also be defined.
    """

    #: Descending sort order for columns.
    SORT_DESCENDING: Final[int] = 0

    #: Ascending sort order for columns.
    SORT_ASCENDING: Final[int] = 1

    ######################
    # Instance variables #
    ######################

    #: The path to a template for the cell.
    #:
    #: If provided, this will override the :py:attr:`DataGrid.cell_template`
    #: in the parent DataGrid.
    #:
    #: Type:
    #:     str
    cell_template: Optional[str]

    #: Whether clicking anywhere on the cell should navigate to a defined link.
    #:
    #: This can be set to distinguish between a cell that links to an object
    #: versus a cell that contains a link to an object.
    #:
    #: This is only used if :py:attr:`link` is ``True``.
    #:
    #: Type:
    #:     bool
    cell_clickable: bool

    #: A function or string for CSS classes applied to the cell.
    #:
    #: Type:
    #:     str or callable
    css_class: Union[str, BuildCSSClassFunc]

    #: The name of the database field containing the field used for sorting.
    #:
    #: Once columns are populated for a datagrid, this is guaranteed to be
    #: set.
    #:
    #: Type:
    #:     str
    db_field: str

    #: The default sorting direction when the user activates sorting.
    #:
    #: This must be either :py:attr:`SORT_ASCENDING` or
    #: :py:attr:`SORT_DESCENDING`.
    #:
    #: Type:
    #:     int
    default_sort_dir: int

    #: A detailed label to display in the Edit Columns menu.
    #:
    #: Defaults to :py:attr:`label`.
    #:
    #: Type:
    #:     str
    detailed_label: Optional[StrOrPromise]

    #: A detailed label in HTML form to display in the Edit Columns menu.
    #:
    #: This takes precedence over :py:attr:`detailed_label`.
    #:
    #: Type:
    #:     str
    detailed_label_html: Optional[StrOrPromise]

    #: Whether the column will expand to the maximum size allowed.
    #:
    #: If there are other expanded columns, they'll share the available width
    #: equally.
    #:
    #: Type:
    #:     bool
    expand: bool

    #: The name of the field on the model containing the data to render.
    #:
    #: Once columns are populated for a datagrid, this is guaranteed to be
    #: set.
    #:
    #: Type:
    #:     str
    field_name: str

    #: The unique ID of the column on the datagrid.
    #:
    #: Once columns are populated for a datagrid, this is guaranteed to be
    #: set.
    #:
    #: Type:
    #:     str
    id: str

    #: The alt text for an image.
    #:
    #: Type:
    #:     str
    image_alt: Optional[str]

    #: The CSS spritesheet icon class to use in the header/navigation menu.
    #:
    #: Type:
    #:     str
    image_class: Optional[str]

    #: The height of the image.
    #:
    #: Type:
    #:     int
    image_height: Optional[int]

    #: The URL to the image used in the header/navigation menu.
    #:
    #: Type:
    #:     str
    image_url: Optional[str]

    #: The width of the image.
    #:
    #: Type:
    #:     int
    image_width: Optional[int]

    #: The label to show in the column header.
    #:
    #: Type:
    #:     str
    label: Optional[StrOrPromise]

    #: Whether the contents of the cell will be linked to a URL.
    #:
    #: The URL used must be defined by either :py:attr:`link_func` or
    #: :py:meth:`DataGrid.link_to_object`.
    #:
    #: Type:
    #:     bool
    link: bool

    #: A function or string for CSS classes applied to a link.
    #:
    #: The CSS classes will be defined on the ``<a>`` for the cell's link
    #: wrapper. This is only used if :py:attr:`link` is ``True``.
    #:
    #: Type:
    #:     str or callable
    link_css_class: Optional[Union[str, LinkCSSClassFunc]]

    #: A function used to return a URL for a given object.
    #:
    #: This is only used if :py:attr:`link` is ``True``.
    #:
    #: Type:
    #:     callable
    link_func: LinkObjectFunc

    #: Whether the column will shrink to the minimum size for the data.
    #:
    #: Type:
    #:     bool
    shrink: bool

    #: Whether the column can be sorted.
    #:
    #: Type:
    #:     bool
    sortable: bool

    def __init__(
        self,
        label: Optional[StrOrPromise] = None,
        id: Optional[str] = None,
        detailed_label: Optional[StrOrPromise] = None,
        detailed_label_html: Optional[str] = None,
        field_name: Optional[str] = None,
        db_field: Optional[str] = None,
        image_url: Optional[str] = None,
        image_class: Optional[str] = None,
        image_width: Optional[int] = None,
        image_height: Optional[int] = None,
        image_alt: Optional[str] = '',
        shrink: bool = False,
        expand: bool = False,
        sortable: bool = False,
        default_sort_dir: int = SORT_DESCENDING,
        link: bool = False,
        link_func: Optional[LinkObjectFunc] = None,
        link_css_class: Optional[Union[str, LinkCSSClassFunc]] = None,
        cell_clickable: bool = False,
        css_class: Union[str, BuildCSSClassFunc] = '',
    ) -> None:
        """Initialize the column.

        When initializing a column as part of a :py:class:`DataGrid` subclass,
        a number of options can be provided.

        Args:
            id (str, optional):
                The unique ID of the column on the datagrid.

                if not provided, one will be calculated.

            label (str, optional):
                The label to show in the column header.

            detailed_label (str, optional):
                A detailed label to display in the column customization
                menu. Defaults to ``label``.

            detailed_label_html (str, optional):
                A detailed label in HTML form to display in the column
                customization menu. This takes precedence over
                ``detailed_label``.

            field_name (str, optional):
                The name of the field on the model containing the data to
                render.

            db_field (str, optional):
                The name of the database field containing the field used
                for sorting. Defaults to ``field_name``.

            image_url (str, optional):
                The URL to the image used in the header and navigation menu.
                This cannot be used with ``image_class``.

            image_class (str, optional):
                The CSS class of a spritesheet icon to use in the header
                and navigation menu. This cannot be used with ``image_url``.

            image_width (int, optional):
                The width of the image.

            image_height (int, optional):
                The height of the image.

            image_alt (str, optional):
                The alt text for the image.

            shrink (bool, optional):
                If ``True``, the column's width will be calculated to its
                minimum size.

            expand (bool, optional):
                If ``True``, the column's width will be calculated to its
                maximum size. If there are other expanded columns, they'll
                share the available width equally.

            sortable (bool, optional):
                If ``True``, the column can be sorted. This requires a
                ``db_field`` that allows for sorting.

            default_sort_dir (int, optional):
                The default sorting direction when the user activates sorting.
                Either :py:attr:`SORT_DESCENDING`
                or :py:attr:`SORT_ASCENDING`.

            link (bool, optional):
                If ``True``, the contents will be linked to the URL
                returned by ``link_func`` or
                :py:meth:`DataGrid.link_to_object`.

            link_func (callable, optional):
                Optional function that returns a URL for the link.

            link_css_class (str or callable, optional):
                The CSS class or classes to define on ``<a>`` for the link
                for the cell, if setting ``link=True``. This can be a
                function returning the classes.

            cell_clickable (bool, optional):
                If ``True``, clicking anywhere on the cell will navigate to
                the URL defined, if any.

            css_class (str or callable, optional):
                The CSS class or classes to define on the cell.

                This can be a function returning the classes.
        """
        assert not (image_class and image_url)

        # We're typing as non-None, since we'll be forcing these to be set
        # when populated. For now, though, they may be set as None. We need
        #: to # just ignore type warnings for now.
        self.id = id  # type: ignore
        self.field_name = field_name  # type: ignore
        self.db_field = db_field or field_name  # type: ignore

        self.label = label
        self.detailed_label = detailed_label or self.label
        self.detailed_label_html = detailed_label_html or self.detailed_label
        self.image_url = image_url
        self.image_class = image_class
        self.image_width = image_width
        self.image_height = image_height
        self.image_alt = image_alt
        self.shrink = shrink
        self.expand = expand
        self.sortable = sortable
        self.default_sort_dir = default_sort_dir
        self.cell_clickable = False
        self.link = link
        self.link_func = (
            link_func or
            (lambda state, x, y: state.datagrid.link_to_object(state, x, y)))
        self.link_css_class = link_css_class
        self.css_class = css_class

        self.cell_template = None

    @cached_property
    def cell_template_obj(self) -> Optional[_EngineTemplate]:
        """Return the cell template, if it exists.

        By default, this requires :py:attr:`cell_template` to be set.

        Returns:
            object:
            The template backend-specific template for the cell.
        """
        if self.cell_template:
            return get_template(self.cell_template)

        return None

    def setup_state(
        self,
        state: StatefulColumn,
    ) -> None:
        """Set up any state that may be needed for the column.

        This is called once per column per datagrid instance.

        By default, no additional state is set up. Subclasses can override
        this to set any variables they may need.

        Args:
            state (StatefulColumn):
                The state for the DataGrid instance.
        """
        pass

    def get_sort_field(
        self,
        state: StatefulColumn,
    ) -> Optional[str]:
        """Return the field used for sorting this column.

        By default, this returns :py:attr:`db_field`.

        Args:
            state (StatefulColumn):
                The state for the DataGrid instance.

        Returns:
            str:
            The field on the model used for sorting.
        """
        return self.db_field

    def get_toggle_url(
        self,
        state: StatefulColumn,
    ) -> str:
        """Return a URL to toggle this column's visibility.

        Args:
            state (StatefulColumn):
                The state for the DataGrid instance.

        Returns:
            str:
            The URL used to toggle column visibility.
        """
        datagrid = state.datagrid
        columns: List[str] = [
            column.id
            for column in datagrid.columns
        ]

        if state.active:
            try:
                columns.remove(self.id)
            except ValueError:
                pass
        else:
            columns.append(self.id)

        url_params = get_url_params_except(datagrid.request.GET,
                                           'columns')

        if url_params:
            url_params = f'{url_params}&'

        return '?%scolumns=%s' % (url_params, ','.join(columns))

    def get_header(
        self,
        state: StatefulColumn,
    ) -> str:
        """Render the header for the column.

        The column header will include the current sort indicator, if it
        belongs in the sort list. It will also be made clickable in order
        to modify the sort order appropriately, if sortable.

        Args:
            state (StatefulColumn):
                The state for the DataGrid instance.

        Returns:
            str:
            The HTML for the header.
        """
        datagrid = state.datagrid
        in_sort = False
        sort_direction = self.SORT_DESCENDING
        sort_primary = False
        sort_url = ''
        unsort_url = ''

        if self.sortable:
            sort_list = list(datagrid.sort_list or [])

            if sort_list:
                rev_column_id = f'-{self.id}'
                new_column_id = self.id
                cur_column_id = ''

                if self.id in sort_list:
                    # This column is currently being sorted in
                    # ascending order.
                    sort_direction = self.SORT_ASCENDING
                    cur_column_id = self.id
                    new_column_id = rev_column_id
                elif rev_column_id in sort_list:
                    # This column is currently being sorted in
                    # descending order.
                    sort_direction = self.SORT_DESCENDING
                    cur_column_id = rev_column_id
                    new_column_id = self.id

                if cur_column_id:
                    in_sort = True
                    sort_primary = (sort_list[0] == cur_column_id)

                    if not sort_primary:
                        # If this is not the primary column, we want to keep
                        # the sort order intact.
                        new_column_id = cur_column_id

                    # Remove this column from the current location in the list
                    # so we can move it to the front of the list.
                    sort_list.remove(cur_column_id)

                # Insert the column name into the beginning of the sort list.
                sort_list.insert(0, new_column_id)
            else:
                # There's no sort list to begin with. Make this column
                # the only entry.
                sort_list = [self.id]

            # We can only support two entries in the sort list, so truncate
            # this.
            del sort_list[2:]

            url_params = get_url_params_except(
                datagrid.request.GET,
                'sort', 'datagrid-id', 'gridonly', 'columns')

            if url_params:
                url_params = f'{url_params}&'

            url_prefix = f'?{url_params}sort='
            unsort_url = url_prefix + ','.join(sort_list[1:])
            sort_url = url_prefix + ','.join(sort_list)

        return datagrid.column_header_template_obj.render(context={
            'column': self,
            'column_state': state,
            'in_sort': in_sort,
            'sort_ascending': sort_direction == self.SORT_ASCENDING,
            'sort_primary': sort_primary,
            'sort_url': sort_url,
            'unsort_url': unsort_url,
        })

    def collect_objects(
        self,
        state: StatefulColumn,
        object_list: Iterable[Any],
    ) -> None:
        """Iterate through the objects and builds a cache of data to display.

        This optimizes the fetching of data in the grid by grabbing all the
        IDs of related objects that will be queried for rendering, loading
        them all at once, and populating the cache.

        Args:
            state (StatefulColumn):
                The state for the DataGrid instance.

            object_list (list):
                The list of objects being rendered on the datagrid.
        """
        field_name = self.field_name
        id_field = f'{field_name}_id'
        ids: Set[Any] = set()
        model = None

        for obj in object_list:
            if not hasattr(obj, id_field):
                # This isn't the field type you're looking for.
                return

            id_value = getattr(obj, id_field)

            if id_value is None:
                continue

            ids.add(id_value)

            if not model:
                field = getattr(obj.__class__, field_name).field

                try:
                    model = field.rel.to
                except AttributeError:
                    # No idea what this is. Bail.
                    return

        if model and ids:
            for obj in model.objects.filter(pk__in=ids):
                state.data_cache[obj.pk] = obj

    def render_cell(
        self,
        state: StatefulColumn,
        obj: Any,
        render_context: _RenderContext,
    ) -> str:
        """Render the table cell containing column data.

        Args:
            state (StatefulColumn):
                The state for the DataGrid instance.

            obj (object):
                The object being rendered for this row.

            render_context (dict or django.template.context.Context):
                The shared context used for cell renders.

        Returns:
            str:
            The rendered cell as HTML.
        """
        try:
            rendered_data = self.render_data(state, obj)
        except Exception as e:
            logger.exception('Error when calling render_data for DataGrid '
                             'Column %r: %s',
                             self, e)
            rendered_data = ''

        # We use empty strings instead of None just to keep cache keys small.
        url = ''
        css_class = ''
        link_css_class = ''

        if self.link:
            if self.link_func is not None:
                try:
                    url = self.link_func(state, obj, rendered_data)
                except AttributeError:
                    pass
            elif render_context:
                url = render_context.get('_datagrid_object_url')

        if self.css_class:
            if callable(self.css_class):
                css_class = self.css_class(obj)
            else:
                css_class = self.css_class

        if self.link_css_class:
            if callable(self.link_css_class):
                link_css_class = self.link_css_class(obj)
            else:
                link_css_class = self.link_css_class

        key = '%s:%s:%s:%s:%s' % (state.last, rendered_data, url, css_class,
                                  link_css_class)

        if key not in state.cell_render_cache:
            if url:
                css_class = '%s has-link' % css_class

            ctx: Dict[str, Any] = {}

            if render_context:
                ctx.update(render_context)

            ctx.update({
                'column': self,
                'column_state': state,
                'css_class': css_class.strip(),
                'link_css_class': link_css_class,
                'url': url,
                'data': mark_safe(rendered_data)
            })

            template = self.cell_template_obj

            if template is None:
                template = state.datagrid.cell_template_obj

            state.cell_render_cache[key] = template.render(ctx)

        return state.cell_render_cache[key]

    def render_data(
        self,
        state: StatefulColumn,
        obj: Any,
    ) -> str:
        """Render the column data within the cell.

        Args:
            state (StatefulColumn):
                The state for the DataGrid instance.

            obj (object):
                The object being rendered for this row.

        Returns:
            str:
            The rendered data as HTML.
        """
        field_name = self.field_name
        id_field = f'{field_name}_id'

        # Look for this directly so that we don't end up fetching the
        # data for the object.
        if id_field in obj.__dict__:
            pk = obj.__dict__[id_field]

            if pk in state.data_cache:
                return state.data_cache[pk]
            else:
                value = getattr(obj, field_name)
                state.data_cache[pk] = escape(value)
                return value
        else:
            # Follow . separators like in the django template library
            value = obj

            for field_name in field_name.split('.'):
                if field_name:
                    value = getattr(value, field_name)

                    if callable(value):
                        value = value()

            return escape(value)

    def augment_queryset_for_filter(
        self,
        state: StatefulColumn,
        queryset: QuerySet,
        *,
        request: HttpRequest,
        **kwargs,
    ) -> QuerySet:
        """Augment a queryset for filtering purposes.

        Subclasses can override this to add filters to the queryset to limit
        the results returned for display and for pagination.

        This must not be used to load additional data for display, or to
        pre-fetch/select-related any columns, unless required as part of the
        filter. Instead, override :py:meth:`augment_queryset_for_data`.

        Version Added:
            3.4

        Args:
            state (StatefulColumn):
                The state for the DataGrid instance.

            queryset (django.db.models.query.QuerySet):
                The queryset to augment.

            request (django.http.HttpRequest):
                The HTTP request from the client.

            **kwargs (dict):
                Additional keyword arguments for future expansion.

        Returns:
            django.db.models.query.QuerySet:
            The resulting augmented QuerySet.
        """
        return queryset

    def augment_queryset_for_data(
        self,
        state: StatefulColumn,
        queryset: QuerySet,
        *,
        request: HttpRequest,
        **kwargs,
    ) -> QuerySet:
        """Augment a queryset for data-rendering purposes.

        Subclasses can override this to query for additional data used for
        displaying this column.

        This must not be used to filter querysets. Instead, override
        :py:meth:`augment_queryset_for_filter`.

        Version Added:
            3.4

        Args:
            state (StatefulColumn):
                The state for the DataGrid instance.

            queryset (django.db.models.query.QuerySet):
                The queryset to augment.

            request (django.http.HttpRequest):
                The HTTP request from the client.

            **kwargs (dict):
                Additional keyword arguments for future expansion.

        Returns:
            django.db.models.query.QuerySet:
            The resulting augmented QuerySet.
        """
        return queryset

    def augment_queryset(
        self,
        state: StatefulColumn,
        queryset: QuerySet,
    ) -> QuerySet:
        """Augment a queryset with new queries.

        Subclasses can override this to extend the queryset to provide
        additional information, usually using queryset.extra(). This must
        return a queryset based on the original queryset.

        This should not restrict the query in any way, or the datagrid may
        not operate properly. It must only add additional data to the
        queryset.

        Args:
            state (StatefulColumn):
                The state for the DataGrid instance.

            queryset (django.db.models.QuerySet):
                The queryset to augment.

        Returns:
            django.db.models.QuerySet:
            The resulting QuerySet.
        """
        return queryset


class StatefulColumn:
    """A stateful wrapper for a Column instance.

    Columns must be stateless, as they are shared across all instances of
    a particular DataGrid. However, some state is needed for columns, such
    as their widths or active status.

    StatefulColumn wraps a :py:class:`Column` instance and provides state
    storage, and also provides a convenient way to call methods on a Column and
    pass the state.

    Attributes owned by the Column can be accessed directly through the
    StatefulColumn.

    Likewise, any functions owned by the Column can be accessed as well.
    The function will be invoked with this StatefulColumn as the first
    parameter passed.
    """

    ######################
    # Instance variables #
    ######################

    #: Whether this column is actively used in the datagrid.
    #:
    #: Type:
    #:     bool
    active: bool

    #: A cache of render keys to rendered HTML for the cell.
    #:
    #: Type:
    #:     dict
    cell_render_cache: Dict[str, str]

    #: The column instance that this state is associated with.
    #:
    #: Type:
    #:     Column
    column: Column

    #: A cache of object IDs to objects for this column.
    #:
    #: Type:
    #:     dict
    data_cache: Dict[Any, Any]

    #: The datagrid that owns this column state.
    #:
    #: Type:
    #:     djblets.datagrid.grids.DataGrid
    datagrid: DataGrid

    #: Whether this is the last column in the datagrid.
    #:
    #: Type:
    #:     bool
    last: bool

    #: The computed reserved width of the column, as a percentage.
    #:
    #: Type:
    #:     float
    width: float

    def __init__(
        self,
        datagrid: DataGrid,
        column: Column,
    ) -> None:
        """Initialize the column state.

        Args:
            datagrid (DataGrid):
                The DataGrid instance owning this column state.

            column (Column):
                The column instance this state is associated with.
        """
        self.datagrid = datagrid
        self.column = column
        self.active = False
        self.last = False
        self.width = 0
        self.data_cache = {}
        self.cell_render_cache = {}

        try:
            column.setup_state(self)
        except Exception as e:
            logger.exception('Error when calling setup_state for DataGrid '
                             'Column %r: %s',
                             self.column, e)

    @property
    def toggle_url(self) -> str:
        """The visibility toggle URL of the column.

        This is a convenience used by templates to call
        :py:meth:`Column.get_toggle_url` with the current state.

        Type:
            str
        """
        return self.column.get_toggle_url(self)

    @property
    def header(self) -> str:
        """The header of the column.

        This is a convenience used by templates to call
        :py:meth:`Column.get_header` with the current state.

        Type:
            str
        """
        return self.column.get_header(self)

    def __getattr__(
        self,
        name: str,
    ) -> Any:
        """Returns an attribute from the parent Column.

        This is called when accessing an attribute not found directly on
        StatefulColumn. The attribute will be fetched from the Column
        (if it exists there).

        In the case of accessing a function, a wrapper will be returned
        that will automatically pass this StatefulColumn instance as the
        first parameter.

        Args:
            name (str):
                The attribute to fetch from the column.

        Returns:
            object:
            The attribute value from the column.
        """
        result = getattr(self.column, name)

        if callable(result):
            return lambda *args, **kwargs: result(self, *args, **kwargs)

        return result


class CheckboxColumn(Column):
    """A column that renders a checkbox.

    The :py:meth:`is_selectable` and :py:meth:`is_selected` functions can be
    overridden to control whether a checkbox is displayed in a row and whether
    that checkbox is initially checked.

    The checkboxes have a ``data-object-id`` attribute that contains the ID of
    the object that row represents. This allows the JavaScript code to
    determine which rows have been checked, and operate on that
    accordingly.

    The checkboxes also have a ``data-checkbox-name`` attribute that
    contains the value passed in to the ``checkbox_name`` parameter of its
    constructor.
    """

    ######################
    # Instance variables #
    ######################

    #: The name to set for the checkbox in the HTML.
    #:
    #: This is set in ``data-checkbox-name``.
    #:
    #: Type:
    #:     str
    checkbox_name: str

    #: Whether a checkbox will be used for the column header.
    #:
    #: Type:
    #:     bool
    show_checkbox_header: bool

    def __init__(
        self,
        checkbox_name: str = 'select',
        shrink: bool = True,
        show_checkbox_header: bool = True,
        detailed_label: Optional[StrOrPromise] = _('Select Rows'),
        *args,
        **kwargs,
    ) -> None:
        """Initialize the column.

        Args:
            checkbox_name (str):
                The name set in ``data-checkbox-name``.

            shrink (bool):
                If ``True``, the column's width will be calculated to its
                minimum size.

            show_checkbox_header (bool):
                If ``True``, a checkbox will be used for the column header.

            detailed_label (str, optional):
                The detailed label to show for the column.

            *args (tuple):
                Additional positional arguments for the column.

            **kwargs (dict):
                Additional keyword arguments for the column.
        """
        super().__init__(
            shrink=shrink,
            label=format_html(
                '<input class="datagrid-header-checkbox"'
                ' type="checkbox" data-checkbox-name="{0}" />',
                checkbox_name),
            detailed_label=detailed_label,
            detailed_label_html=format_html(
                '<input type="checkbox" /> {0}',
                detailed_label),
            *args, **kwargs)

        self.show_checkbox_header = show_checkbox_header
        self.checkbox_name = checkbox_name
        self.cell_template = 'datagrid/cell_no_link.html'

    def render_data(
        self,
        state: StatefulColumn,
        obj: Any,
    ) -> str:
        """Render the column data within the cell.

        Args:
            state (StatefulColumn):
                The state for the DataGrid instance.

            obj (object):
                The object being rendered for this row.

        Returns:
            str:
            The rendered data as HTML.
        """
        if self.is_selectable(state, obj):
            checked = ''

            if self.is_selected(state, obj):
                checked = mark_safe('checked="true"')

            return format_html('<input type="checkbox" data-object-id="{0}" '
                               'data-checkbox-name="{1}" {2} />',
                               getattr(obj, 'pk', None),
                               self.checkbox_name,
                               checked)
        else:
            return ''

    def is_selectable(
        self,
        state: StatefulColumn,
        obj: Any,
    ) -> bool:
        """Return whether an object can be selected.

        By default, this always returns ``True``. Subclasses can override this
        to disable rendering a checkbox for a given object.

        Args:
            state (StatefulColumn):
                The state for the DataGrid instance.

            obj (object):
                The object being rendered for this row.

        Returns:
            bool:
            ``True`` if a checkbox will be rendered and can be selected.
            ``False`` if no checkbox will be rendered.
        """
        return True

    def is_selected(
        self,
        state: StatefulColumn,
        obj: Any,
    ) -> bool:
        """Return whether an object is selected by default.

        By default, this returns ``False``. Subclasses can override this to
        enable a checkbox by default for a given object.

        Args:
            state (StatefulColumn):
                The state for the DataGrid instance.

            obj (object):
                The object being rendered for this row.

        Returns:
            bool:
            ``True`` if the checkbox will be selected by default.
            ``False`` if it will not.
        """
        return False


class DateTimeColumn(Column):
    """A column that renders a date or time."""

    def __init__(
        self,
        label: Optional[StrOrPromise] = None,
        format: Optional[str] = None,
        sortable: bool = True,
        timezone: Any = pytz.utc,
        *args,
        **kwargs,
    ) -> None:
        """Initialize the column.

        Args:
            label (str, optional):
                The label to show in the column header.

            format (str, optional):
                The format used to show the date/time.

                This must be a valid :py:func:`~datetime.date.strftime`
                format string. If not provided, Django's default will be used.

            sortable (bool, optional):
                Whether the field should be sortable.

                This is enabled by default.

            timezone (object, optional):
                The timezone used to normalize the date/time to.

            *args (tuple):
                Additional positional arguments for the column.

            **kwargs (dict):
                Additional keyword arguments for the column.
        """
        super().__init__(label, sortable=sortable, *args, **kwargs)

        self.format = format
        self.timezone = timezone

    def render_data(
        self,
        state: StatefulColumn,
        obj: Any,
    ) -> str:
        """Render the column data within the cell.

        Args:
            state (StatefulColumn):
                The state for the DataGrid instance.

            obj (object):
                The object being rendered for this row.

        Returns:
            str:
            The rendered data as HTML.
        """
        # If the datetime object is tz aware, convert it to local time.
        datetime = getattr(obj, self.field_name)

        if settings.USE_TZ:
            datetime = pytz.utc.normalize(datetime).\
                astimezone(self.timezone)

        return date(datetime, self.format)


class DateTimeSinceColumn(Column):
    """A column that renders a date or time relative to now."""

    def __init__(
        self,
        label: Optional[StrOrPromise] = None,
        sortable: bool = True,
        *args,
        **kwargs,
    ) -> None:
        """Initialize the column.

        Args:
            label (str, optional):
                The label to show in the column header.

            sortable (bool, optional):
                Whether the field should be sortable.

                This is enabled by default.

            *args (tuple):
                Additional positional arguments for the column.

            **kwargs (dict):
                Additional keyword arguments for the column.
        """
        super().__init__(label, sortable=sortable, *args, **kwargs)

    def render_data(
        self,
        state: StatefulColumn,
        obj: Any,
    ) -> str:
        """Render the column data within the cell.

        Args:
            state (StatefulColumn):
                The state for the DataGrid instance.

            obj (object):
                The object being rendered for this row.

        Returns:
            str:
            The rendered data as HTML.
        """
        return _('%s ago') % timesince(getattr(obj, self.field_name))


class DataGrid:
    """A paginated table of data based on queries from a database.

    A datagriad represents a list of objects, sorted and organized by
    columns. The sort order and column lists can be customized. allowing
    users to view this data however they prefer.

    This is meant to be subclassed for specific uses. The subclasses are
    responsible for defining one or more column types. It can also set
    one or more of the following optional variables:
    """

    _columns = None

    #: The list of default columns for this datagrid.
    #:
    #: Type:
    #:     list of str
    default_columns: List[str] = []

    #: The default sort list for columns.
    #:
    #: Type:
    #:     list of str
    default_sort: List[str] = []

    ######################
    # Instance variables #
    ######################

    #: The template used to render a cell of data.
    #:
    #: The default is :file:`datagrid/cell.html`.
    #:
    #: Type:
    #:     str
    cell_template: str

    #: A mapping of columns to stateful columns.
    #:
    #: Type:
    #:     dict
    column_map: Dict[Column, StatefulColumn]

    #: A list of all stateful columns on this datagrid.
    #:
    #: Type:
    #:     list of StatefulColumn
    columns: List[StatefulColumn]

    #: The template used to render each column header.
    #:
    #: The default is :file:`datagrid/column_header.html`.
    #:
    #: Type:
    #:     str
    custom_header_template: str

    #: Extra context to render in each template.
    #:
    #: Type:
    #:     dict
    extra_context: _RenderContext

    #: The ID of this datagrid.
    #:
    #: Type:
    #:     str
    id: str

    #: A list of IDs for objects on the current page of results.
    #:
    #: Type:
    #:     list of object
    id_list: List[Any]

    #: The template used to render the list view.
    #:
    #: The default is :file:`datagrid/listview.html`.
    #:
    #: Type:
    #:     str
    listview_template: str

    #: Whether or not to optimize queries when using multiple sorts.
    #:
    #: This can offer a speed improvement, but may need to be turned off for
    #: more advanced querysets (such as when using :py:meth:`QuerySet.extra()
    #: <django.db.models.query.QuerySet.extra>`).
    #:
    #: The default is ``True``.
    #:
    #: Type:
    #:     bool
    optimize_sorts: bool

    #: The current page of results.
    #:
    #: Type:
    #:     django.core.paginator.Page
    page: Optional[Page]

    #: The 1-based page number to display.
    #:
    #: If this is not explicitly set, the ``?page=`` query argument will be
    #: used. Otherwise, this defaults to 1.
    #:
    #: Type:
    #:     int
    page_num: int

    #: The paginator managing pages of results.
    #:
    #: Type:
    #:     DataGridPaginator
    paginator: Optional[DataGridPaginator]

    #: The template used for the paginator.
    #:
    #: This defaults to :file:`datagrid/paginator.html`.
    #:
    #: Type:
    #:     str
    paginator_template: str

    #: The number of items to show on each page of the grid.
    #:
    #: This defaults to 50.
    #:
    #: Type:
    #:     int
    paginate_by: int

    #: The number of orphan items to collect on the last page of results.
    #:
    #: If the last page contains this number of objects or fewer, it will be
    #: rolled up into the previous page.
    #:
    #: Type:
    #:     int
    paginate_orphans: int

    #: The profile field storing the column list for the datagrid.
    #:
    #: Type:
    #:     str
    profile_column_field: Optional[str]

    #: The profile field storing the sort order for the datagrid.
    #:
    #: Type:
    #:     str
    profile_sort_field: Optional[str]

    #: A copy of all the row data.
    #:
    #: Type:
    #:     list of _DataGridRow
    rows: List[_DataGridRow]

    #: The sort priority list for the results.
    #:
    #: Type:
    #:     list of str
    sort_list: Optional[List[str]]

    #: Query arguments to include when fetching datagrid contents.
    #:
    #: Type:
    #:     List[str]
    special_query_args: List[str]

    #: Whether state has been loaded for the datagrid.
    #:
    #: Type:
    #:     bool
    state_loaded: bool

    #: The title of the grid.
    #:
    #: Type:
    #:     str
    title: StrOrPromise

    #: Whether to use distinct querysets.
    #:
    #: This is currently enabled by default. This default may be changed in
    #: a future release. Callers should explicitly set this to the value
    #: they want to use.
    #:
    #: Version Added:
    #:     3.4
    #:
    #: Type:
    #:     bool
    use_distinct: bool

    #: The model for the objects in the datagrid.
    #:
    #: Type:
    #:     type
    _model: Optional[Type[Model]]

    @classmethod
    def add_column(
        cls,
        column: Column,
    ) -> None:
        """Add a new column for this datagrid.

        This can be used to add columns to a DataGrid subclass after
        the subclass has already been defined.

        The column added must have a unique ID already set.

        Args:
            column (Column):
                The column to add.

        Raises:
            KeyError:
                The column is missing an ID.
        """
        cls._populate_columns()

        if not column.id:
            raise KeyError(
                'Custom datagrid columns must have a unique id attribute.')

        if column.id in _column_registry[cls]:
            raise KeyError('"%s" is already a registered column for %s'
                           % (column.id, cls.__name__))

        _column_registry[cls][column.id] = column

    @classmethod
    def remove_column(
        cls,
        column: Column,
    ) -> None:
        """Remove a column from this datagrid.

        This can be used to remove columns previously added through
        :py:meth:`add_column`.

        Args:
            column (Column):
                The column to remove.

        Raises:
            KeyError:
                The column could not be found.
        """
        cls._populate_columns()

        try:
            del _column_registry[cls][column.id]
        except KeyError:
            raise KeyError('"%s" is not a registered column for %s'
                           % (column.id, cls.__name__))

    @classmethod
    def get_column(
        cls,
        column_id: str,
    ) -> Optional[Column]:
        """Return the column with the given ID.

        If not found, this will return None.

        Args:
            column_id (str):
                The ID of the column to return.

        Returns:
            Column:
            The resulting column at the given index.
        """
        cls._populate_columns()

        return _column_registry[cls].get(column_id)

    @classmethod
    def get_columns(cls) -> Sequence[Column]:
        """Return the list of registered columns for this datagrid.

        Returns:
            list of Column:
            The list of columns registered on this datagrid.
        """
        cls._populate_columns()

        return list(_column_registry[cls].values())

    @classmethod
    def _populate_columns(cls) -> None:
        """Populate the default list of columns for the datagrid.

        The default list contains all columns added in the class definition.
        """
        if cls not in _column_registry:
            _column_registry[cls] = {}

            for key in dir(cls):
                column = getattr(cls, key)

                if isinstance(column, Column):
                    column.id = key

                    if not column.field_name:
                        column.field_name = column.id

                    if not column.db_field:
                        column.db_field = column.field_name

                    cls.add_column(column)

    def __init__(
        self,
        request: HttpRequest,
        queryset: Optional[QuerySet] = None,
        title: str = '',
        extra_context: _RenderContext = {},
        optimize_sorts: bool = True,
        model: Optional[Type[Model]] = None,
        use_distinct: bool = True,
    ) -> None:
        """Initialize the datagrid.

        Version Changed:
            3.4:
            Added the ``use_distinct`` argument.

        Args:
            request (django.http.HttpRequest):
                The HTTP request from the client.

            queryset (django.db.models.QuerySet, optional):
                A QuerySet returning the objects to render in the grid.

            title (str, optional):
                The displayed title of the datagrid.

            extra_context (dict or django.template.Context, optional):
                Extra context variables to render on the datagrid template.

            optimize_sorts (bool, optional):
                If ``True``, sorting will be optimized, reducing the
                complexity of the queries. This is the default.

            model (type, optional):
                The model for the objects in the datagrid. Defaults to the
                model associated with ``queryset``.

            use_distinct (bool, optional):
                Whether to use distinct querysets.

                This is currently enabled by default. This default may be
                changed in a future release. Callers should explicitly
                set this to the value they want to use.

                Version Added:
                    3.4
        """
        self.request = request
        self.queryset = queryset
        self.rows = []
        self.columns = []
        self.column_map = {}
        self.id_list = []
        self.paginator = None
        self.page = None
        self.sort_list = None
        self.state_loaded = False
        self.page_num = 0
        self.extra_context = dict(extra_context)
        self.optimize_sorts = optimize_sorts
        self.use_distinct = use_distinct
        self.special_query_args = []
        self._model = model
        self.default_sort = []

        datagrid_count = getattr(request, 'datagrid_count', 0)
        self.id = f'datagrid-{datagrid_count}'
        setattr(request, 'datagrid_count', datagrid_count + 1)

        # Customizable variables
        self.title = title
        self.profile_sort_field = None
        self.profile_columns_field = None
        self.paginate_by = 50
        self.paginate_orphans = 3
        self.listview_template = 'datagrid/listview.html'
        self.column_header_template = 'datagrid/column_header.html'
        self.cell_template = 'datagrid/cell.html'
        self.paginator_template = 'datagrid/paginator.html'

    @cached_property
    def cell_template_obj(self) -> _EngineTemplate:
        """The rendered template used for cells on this datagrid.

        This will only be generated once, and reused for all cells.

        Type:
            object
        """
        obj = get_template(self.cell_template)

        if not obj:
            logger.error('Unable to load template "%s" for datagrid '
                         'cell. This may be an installation issue.',
                         self.cell_template,
                         extra={'request': self.request})

        return obj

    @cached_property
    def column_header_template_obj(self) -> _EngineTemplate:
        """The rendered template used for column headers on this datagrid.

        This will only be generated once, and reused for all headers.

        Type:
            object
        """
        obj = get_template(self.column_header_template)

        if not obj:
            logger.error('Unable to load template "%s" for datagrid '
                         'column headers. This may be an installation '
                         'issue.',
                         self.column_header_template,
                         extra={'request': self.request})

        return obj

    @property
    def all_columns(self) -> Sequence[StatefulColumn]:
        """All columns in the datagrid, sorted by label.

        Type:
            list of StatefulColumn
        """
        return [
            self.get_stateful_column(column)
            for column in sorted(self.get_columns(),
                                 key=lambda x: str(x.detailed_label))
        ]

    @property
    def model(self) -> Optional[Type[Model]]:
        """The model representing the objects shown in the grid.

        Type:
            django.db.models.Model
        """
        if self._model is None and self.queryset is not None:
            return self.queryset.model

        return self._model

    def get_stateful_column(
        self,
        column: Column,
    ) -> StatefulColumn:
        """Return a StatefulColumn for the given Column instance.

        If one has already been created, it will be returned.

        Args:
            column (Column):
                The column associated with the stateful column.

        Returns:
            StatefulColumn:
            The column state associated with the column.
        """
        if column not in self.column_map:
            self.column_map[column] = StatefulColumn(self, column)

        return self.column_map[column]

    def load_state(
        self,
        render_context: Optional[_RenderContext] = None,
    ) -> None:
        """Load the state of the datagrid.

        This will retrieve the user-specified or previously stored
        sorting order and columns list, as well as any state a subclass
        may need.

        Args:
            render_context (dict or django.template.Context, optional):
                Common template variable context to render on the datagrid.
        """
        if self.state_loaded:
            return

        request = self.request

        profile_sort_list: Optional[List[str]] = None
        profile_columns_list: Optional[List[str]] = None
        profile: Optional[Model] = None
        profile_dirty_fields: List[str] = []
        profile_dirty_fields_all: bool = False

        # Get the saved settings for this grid in the profile. These will
        # work as defaults and allow us to determine if we need to save
        # the profile.
        if request.user.is_authenticated:
            profile = self.get_user_profile()

            if profile:
                if self.profile_sort_field:
                    profile_sort_list = \
                        getattr(profile, self.profile_sort_field, None)

                if self.profile_columns_field:
                    profile_columns_list = \
                        getattr(profile, self.profile_columns_field, None)

        # Figure out the columns we're going to display
        # We're also going to calculate the column widths based on the
        # shrink and expand values.
        colnames = request.GET.get('columns', profile_columns_list) or ''

        if isinstance(colnames, str):
            colnames = colnames.split(',')

        columns: List[Optional[Column]] = list(filter(None, [
            self.get_column(colname)
            for colname in colnames
        ]))

        if not columns:
            colnames = ','.join(self.default_columns)
            columns = [
                self.get_column(colname)
                for colname in self.default_columns
            ]

        expand_columns: List[StatefulColumn] = []
        normal_columns: List[StatefulColumn] = []

        for column_def in columns:
            if column_def is None:
                continue

            stateful_column = self.get_stateful_column(column_def)
            self.columns.append(stateful_column)
            stateful_column.active = True

            if stateful_column.expand:
                # This column is requesting all remaining space. Save it for
                # later so we can tell how much to give it. Each expanded
                # column will count as two normal columns when calculating
                # the normal sized columns.
                expand_columns.append(stateful_column)
            elif stateful_column.shrink:
                # Make this as small as possible.
                stateful_column.width = 0
            else:
                # We'll divide the column widths equally after we've built
                # up the lists of expanded and normal sized columns.
                normal_columns.append(stateful_column)

        self.columns[-1].last = True

        # Try to figure out the column widths for each column.
        # We'll start with the normal sized columns.
        total_pct = 100.0

        # Each expanded column counts as two normal columns.
        normal_column_width = total_pct / (len(self.columns) +
                                           len(expand_columns))

        for stateful_column in normal_columns:
            stateful_column.width = normal_column_width
            total_pct -= normal_column_width

        if len(expand_columns) > 0:
            expanded_column_width = total_pct / len(expand_columns)
        else:
            expanded_column_width = 0

        for stateful_column in expand_columns:
            stateful_column.width = expanded_column_width

        # Now get the sorting order for the columns.
<<<<<<< HEAD
        sort_str = self.request.GET.get('sort', profile_sort_list)
        self.sort_list = []

=======
        sort_str = request.GET.get('sort', profile_sort_list)

        if isinstance(sort_str, list):
            sort_str = sort_str[0]

        sort_list: List[str] = []

>>>>>>> 246aa7ff
        if sort_str:
            for sort_item in sort_str.split(','):
                if not sort_item:
                    continue

                if sort_item[0] == '-':
                    base_sort_item = sort_item[1:]
                else:
                    base_sort_item = sort_item

                column = self.get_column(base_sort_item)

                if column and column.sortable:
                    sort_list.append(sort_item)

<<<<<<< HEAD
        if not self.sort_list:
            self.sort_list = self.default_sort
            sort_str = ",".join(self.sort_list)
=======
        if not sort_list:
            sort_list = self.default_sort
            sort_str = ','.join(sort_list)

        self.sort_list = sort_list
>>>>>>> 246aa7ff

        # A subclass might have some work to do for loading and saving
        # as well.
        load_state_result = self.load_extra_state(profile)

        assert isinstance(load_state_result, list)
        profile_dirty_fields += load_state_result

        # Now that we have all that, figure out if we need to save new
        # settings back to the profile.
        if profile:
            if (self.profile_columns_field and
                colnames != profile_columns_list):
                setattr(profile, self.profile_columns_field, colnames)
                profile_dirty_fields.append(self.profile_columns_field)

            if self.profile_sort_field and sort_str != profile_sort_list:
                setattr(profile, self.profile_sort_field, sort_str)
                profile_dirty_fields.append(self.profile_sort_field)

            if profile_dirty_fields_all:
                # This can be removed in Djblets 4.
                profile.save()
            elif profile_dirty_fields:
                profile.save(update_fields=profile_dirty_fields)

        self.state_loaded = True

        # Fetch the list of objects and have it ready.
        self.precompute_objects(render_context)

    def get_user_profile(self) -> Optional[Model]:
        """Return the object, if any, to use for the user profile state.

        Returns:
            django.db.models.Model:
            The object, if any, used to store and retrieve persistent
            profile state for the datagrid.
        """
        if hasattr(self.request.user, 'get_profile'):
            try:
                return self.request.user.get_profile()  # type: ignore
            except ObjectDoesNotExist:
                pass

        return None

    def load_extra_state(
        self,
        profile: Optional[Model],
    ) -> Union[bool, List[str]]:
        """Load any extra state needed for this grid.

        This is used by subclasses that may have additional data to load
        and save.

        Version Changed:
            3.0:
            This should now return a list of field names to save in
            ``profile``. Any other result is deprecated and will no longer be
            supported in Djblets 4.0.

        Args:
            profile (django.db.models.Model):
                The profile model instance to load from, if any.

        Returns:
            bool or list of str:
            A list of field names on ``profile`` that have been modified and
            should be saved.

            Djblets 3.0 and older support ``True`` to save the entire object,
            or ``False`` if fields weren't modified. This support will be
            removed in Djblets 4.0.
        """
        return []

    def precompute_objects(
        self,
        render_context: Optional[_RenderContext] = None,
    ) -> None:
        """Pre-compute all objects used to render the datagrid.

        This builds the queryset and stores the list of objects for use in
        rendering the datagrid. It takes into consideration sorting,
        the current page, and augmented queries from columns.

        Args:
            render_context (dict or django.template.Context):
                The common template variable context to render on the datagrid,
                provided in the constructor.
        """
        assert self.sort_list is not None

        request = self.request

        filter_queryset = self.queryset
        assert filter_queryset is not None

        # Apply filters to the filter queryset.
        filter_queryset = self.post_process_queryset_for_filter(
            filter_queryset.all(),
            request=request)

        # We can now base the data queryset off of this.
        data_queryset = filter_queryset.all()

        use_select_related: bool = False

        # Generate the actual list of fields we'll be sorting by
        sort_list: List[str] = []

        for sort_item in self.sort_list:
            if sort_item[0] == '-':
                base_sort_item = sort_item[1:]
                prefix = '-'
            else:
                base_sort_item = sort_item
                prefix = ''

            if sort_item:
                column = self.get_column(base_sort_item)

                if not column:
                    logger.warning('Skipping non-existing sort column "%s"',
                                   base_sort_item,
<<<<<<< HEAD
                                   extra={'request': self.request})
=======
                                   extra={'request': request})
>>>>>>> 246aa7ff
                    continue

                elif not column.sortable:
                    logger.warning('Skipping column "%s" which is not '
                                   'sortable',
                                   base_sort_item,
<<<<<<< HEAD
                                   extra={'request': self.request})
=======
                                   extra={'request': request})
>>>>>>> 246aa7ff
                    continue

                stateful_column = self.get_stateful_column(column)

                if stateful_column:
                    try:
                        sort_field = stateful_column.get_sort_field()
                    except Exception as e:
                        logger.exception('Error when calling get_sort_field '
                                         'for DataGrid Column %r: %s',
                                         column, e,
<<<<<<< HEAD
                                         extra={'request': self.request})
=======
                                         extra={'request': request})
>>>>>>> 246aa7ff
                        continue

                    if sort_field:
                        sort_list.append(prefix + sort_field)

                    # Lookups spanning tables require that we query from those
                    # tables. In order to keep things simple, we'll just use
                    # select_related so that we don't have to figure out the
                    # table relationships. We only do this if we have a lookup
                    # spanning tables.
                    if '.' in sort_field:
                        use_select_related = True

        # If we're sorting, apply the sort list to the data queryset only.
        if sort_list:
            data_queryset = data_queryset.order_by(*sort_list)

        # This is a legacy approach to post-processing querysets. We'll only
        # use it for the data queryset, since filtering was never officially
        # supported prior to Djblets 3.4/4.1.
        #
        # Note that we'll end up calling this again when filtering by IDs.
        data_queryset = self.post_process_queryset(data_queryset)

        # Filter out duplicates in the data queryset. We won't bother with
        # the counts queryset. That's purely informational, so if it's off by
        # a bit, it's not a major problem.
        if self.use_distinct and hasattr(data_queryset, 'distinct'):
            data_queryset = data_queryset.distinct()

        paginator: DataGridPaginator

        if func_accepts_kwargs(self.build_paginator):
            paginator = self.build_paginator(
                queryset=data_queryset,
                total_count=filter_queryset.order_by().count())
        else:
            RemovedInDjblets50Warning.warn(
                '%s.build_paginator must accept keyword arguments. This will '
                'be required in Djblets 5.'
                % type(self).__name__)
            paginator = self.build_paginator(data_queryset)  # type: ignore

        if not isinstance(paginator, DataGridPaginator):
            RemovedInDjblets50Warning.warn(
                '%s.build_paginator must return an instance of a '
                'DataGridPaginator (or of a subclass). This will be '
                'required in Djblets 5.'
                % type(self).__name__)

        self.paginator = paginator

        # Figure out what page we're starting on.
        page_num = request.GET.get('page', 1)

        # Accept either "last" or a valid page number.
        if page_num == 'last':
            page_num = paginator.num_pages

        try:
            page = paginator.page(page_num)
        except InvalidPage:
            raise Http404

        self.page = page

        id_list: List[Any] = []

        if self.optimize_sorts and len(sort_list) > 0:
            # This can be slow when sorting by multiple columns. If we
            # have multiple items in the sort list, we'll request just the
            # IDs and then fetch the actual details from that.
            if hasattr(page.object_list, 'values_list'):
                # This is a standard QuerySet.
                id_list = list(
                    page.object_list
                    .values_list('pk', flat=True)  # type: ignore
                )
            else:
                # This is something more custom. Perhaps a Haystack
                # SearchQuerySet. It must have a 'pk' or it won't work.
                id_list = [
                    int(obj.pk)
                    for obj in page.object_list
                ]

            self.id_list = id_list

            # Make sure to unset the order. We can't meaningfully order these
            # results in the query, as what we really want is to keep it in
            # the order specified in id_list, and we certainly don't want
            # the database to do any special ordering (possibly slowing things
            # down). We'll set the order properly in a minute.
            assert self.model is not None
            page_queryset = self.post_process_queryset(
                self.model.objects.filter(pk__in=id_list).order_by())
        else:
            self.id_list = id_list
            page_queryset = page.object_list  # type: ignore

        page_queryset = self.post_process_queryset_for_data(
            page_queryset,  # type: ignore
            request=request)

        if use_select_related and hasattr(page.object_list, 'select_related'):
            page_queryset = (
                page_queryset
                .select_related(depth=1)  # type: ignore
            )

        page.object_list = page_queryset

        object_list: List[Optional[Model]]

        if id_list:
            # The database will give us the items in a more or less random
            # order, since it doesn't know to keep it in the order provided by
            # the ID list. This will place the results back in the order we
            # expect.
            index = {
                obj_id: pos
                for pos, obj_id in enumerate(id_list)
            }
            object_list = [None] * len(id_list)

            for obj in list(page.object_list):
                object_list[index[obj.pk]] = obj
        else:
            # Grab the whole list at once. We know it won't be too large,
            # and it will prevent one query per row.
            object_list = list(page.object_list)

        stateful_columns = self.columns

        for stateful_column in stateful_columns:
            stateful_column.collect_objects(object_list)

        if render_context is None:
            render_context = self._build_render_context()

        rows: List[_DataGridRow] = []

        for obj in object_list:
            if obj is None:
                continue

            if hasattr(obj, 'get_absolute_url'):
                obj_url = obj.get_absolute_url()  # type: ignore
            else:
                obj_url = None

            render_context['_datagrid_object_url'] = obj_url

<<<<<<< HEAD
                self.rows.append({
                    'object': obj,
                    'cells': [column.render_cell(obj, render_context)
                              for column in self.columns],
                    'url': obj_url,
                })
        except Exception as e:
            logger.exception('Error when calling render_cell for DataGrid '
                             'Column %r: %s',
                             column, e,
                             extra={'request': self.request})
=======
            cells: List[str] = []

            for stateful_column in stateful_columns:
                try:
                    rendered_cell = stateful_column.render_cell(
                        obj, render_context)
                except Exception as e:
                    logger.exception(
                        'Error when calling render_cell for DataGrid '
                        'Column %r: %s',
                        stateful_column, e,
                        extra={'request': request})
                    rendered_cell = ''

                cells.append(rendered_cell)

            rows.append({
                'object': obj,
                'cells': cells,
                'url': obj_url,
            })

        self.rows = rows

    def post_process_queryset_for_filter(
        self,
        queryset: QuerySet,
        **kwargs,
    ) -> QuerySet:
        """Add column-specific filters to the queryset.

        Subclasses can override this to add filters to the queryset to limit
        the results returned for display and for pagination.

        This must not be used to load additional data for display, or to
        pre-fetch/select-related any columns, unless required as part of the
        filter. Instead, override :py:meth:`post_process_queryset_for_data`.

        Version Added:
            3.4

        Args:
            queryset (django.db.models.query.QuerySet):
                The queryset to augment.

            **kwargs (dict):
                Additional keyword arguments for future expansion.

        Returns:
            django.db.models.query.QuerySet:
            The resulting augmented QuerySet.
        """
        request = self.request

        for column in self.columns:
            try:
                queryset = column.augment_queryset_for_filter(
                    queryset=queryset,
                    request=request)
            except Exception as e:
                logger.exception(
                    'Error when calling augment_queryset_for_filter() for '
                    'DataGrid Column %r: %s',
                    column, e,
                    extra={'request': request})

        return queryset

    def post_process_queryset_for_data(
        self,
        queryset: QuerySet,
        **kwargs,
    ) -> QuerySet:
        """Add column-specific data lookups to the queryset.

        Subclasses can override this to query for additional data used for
        displaying this column.
>>>>>>> 246aa7ff

        This must not be used to filter querysets. Instead, override
        :py:meth:`post_process_queryset_for_filter`.

        Version Added:
            3.4

        Args:
            queryset (django.db.models.query.QuerySet):
                The queryset to augment.

            **kwargs (dict):
                Additional keyword arguments for future expansion.

        Returns:
            django.db.models.query.QuerySet:
            The resulting augmented QuerySet.
        """
        request = self.request

        for column in self.columns:
            try:
                queryset = column.augment_queryset_for_data(
                    queryset=queryset,
                    request=request)
            except Exception as e:
                logger.exception(
                    'Error when calling augment_queryset_for_data() for '
                    'DataGrid Column %r: %s',
                    column, e,
                    extra={'request': request})

        return queryset

    def post_process_queryset(
        self,
        queryset: QuerySet,
    ) -> QuerySet:
        """Add column-specific data to the queryset.

        Individual columns can define additional joins and extra info to add on
        to the queryset. This handles adding all of those.

        Args:
            queryset (django.db.models.query.QuerySet):
                The queryset to augment.

        Returns:
            django.db.models.query.QuerySet:
            The resulting augmented QuerySet.
        """
        for column in self.columns:
            try:
                queryset = column.augment_queryset(queryset)
            except Exception as e:
                logger.exception('Error when calling augment_queryset for '
                                 'DataGrid Column %r: %s',
                                 column, e,
                                 extra={'request': self.request})

        return queryset

    def render_listview(
        self,
        render_context: Optional[_RenderContext] = None,
    ) -> SafeString:
        """Render the standard list view of the grid.

        This can be called from templates.

        Args:
            render_context (dict or django.template.Context, optional):
                The common template variable context to render on the datagrid,
                provided in the constructor.

        Returns:
            django.utils.safestring.SafeString:
            The rendered HTML for the datagrid page.
        """
        try:
            if render_context is None:
                render_context = self._build_render_context()

            self.load_state(render_context)

            context: Dict[str, Any] = {
                'datagrid': self,
            }

            context.update(self.extra_context)
            context.update(render_context)

            return render_to_string(self.listview_template, context)
        except Exception:
            trace = traceback.format_exc()
            logger.exception('Failed to render datagrid:\n%s',
                             trace,
                             extra={'request': self.request})
            return format_html('<pre>{0}</pre>', trace)

    def render_listview_to_response(
        self,
        request: Optional[HttpRequest] = None,
        render_context: Optional[_RenderContext] = None,
    ) -> HttpResponse:
        """Render the listview to a response.

        The rendered result will not be cached by the browser.

        Args:
            request (django.http.HttpRequest, optional):
                The HTTP request from the client.

            render_context (dict or django.template.Context, optional):
                The common template variable context to render on the datagrid,
                provided in the constructor.

        Returns:
            django.http.HttpResponse:
            The HTTP response to send to the client.
        """
        response = HttpResponse(str(self.render_listview(render_context)))
        patch_cache_control(response, no_cache=True, no_store=True, max_age=0,
                            must_revalidate=True)
        return response

    def render_to_response(
        self,
        template_name: str,
        extra_context: _RenderContext = {},
    ) -> HttpResponse:
        """Render the entire datagrid page to a response.

        This will render the entire page, given the specified template, with
        the datagrid as a part of it. This is the primary function a view
        will be using to render the page.

        Args:
            template_name (str):
                The template for the page.

            extra_context (dict or django.template.Context):
                Extra context variables to use in the template.

        Returns:
            django.http.HttpResponse:
            The HTTP response to send to the client.
        """
        render_context = self._build_render_context()
        self.load_state(render_context)

        request = self.request

        # If the caller is requesting just this particular grid, return it.
        if (request.GET.get('gridonly', False) and
            request.GET.get('datagrid-id', None) == self.id):
            return self.render_listview_to_response(
                render_context=render_context)

        context: Dict[str, Any] = {
            'datagrid': self,
        }
        context.update(extra_context)
        context.update(render_context)

        return HttpResponse(render_to_string(template_name=template_name,
                                             context=context))

    def render_paginator(
        self,
        adjacent_pages: int = 3,
    ) -> SafeString:
        """Render the paginator for the datagrid.

        This can be called from templates.

        Args:
            adjacent_pages (int):
                The number of adjacent page numbers to show in the
                paginator.

        Returns:
            django.utils.safestring.SafeString:
            The paginator as HTML.
        """
        extra_query = get_url_params_except(self.request.GET,
                                            'page', 'gridonly',
                                            *self.special_query_args)

        paginator = self.paginator
        page = self.page

        assert paginator is not None
        assert page is not None

        page_nums = range(max(1, page.number - adjacent_pages),
                          min(paginator.num_pages,
                              page.number + adjacent_pages) + 1)

        if extra_query:
            extra_query += '&'

        context = {
            'is_paginated': page.has_other_pages(),
            'hits': paginator.count,
            'results_per_page': self.paginate_by,
            'page': page.number,
            'pages': paginator.num_pages,
            'page_numbers': page_nums,
            'has_next': page.has_next(),
            'has_previous': page.has_previous(),
            'show_first': 1 not in page_nums,
            'show_last': paginator.num_pages not in page_nums,
            'extra_query': extra_query,
        }

        if page.has_next():
            context['next'] = page.next_page_number()
        else:
            context['next'] = None

        if page.has_previous():
            context['previous'] = page.previous_page_number()
        else:
            context['previous'] = None

        context.update(self.extra_context)

        return render_to_string(self.paginator_template, context)

    def build_paginator(
        self,
        queryset: QuerySet,
        *,
        total_count: int,
        **kwargs,
    ) -> DataGridPaginator:
        """Build the paginator for the datagrid.

        This can be overridden to use a special paginator or to perform
        any kind of processing before passing on the query.

        Args:
            queryset (django.db.models.QuerySet):
                A queryset-compatible object for fetching column data.

            total_count (int):
                The total number of items across all pages.

            **kwargs (dict):
                Additional keyword arguments, for future expansion.

        Returns:
            DataGridPaginator
            A populated paginator object.
        """
        return DataGridPaginator(
            object_list=queryset,
            total_count=total_count,
            per_page=self.paginate_by,
            orphans=self.paginate_orphans)

    def _build_render_context(self) -> _RenderContext:
        """Build a dictionary containing RequestContext contents.

        A RequestContext can be expensive, so it's best to reuse the
        contents of one when possible. This is not easy with a standard
        RequestContext, but it's possible to build one and then pull out
        the contents into a dictionary.
        """
        request = self.request
        render_context: _RenderContext = {}

        for context_processor in get_default_template_context_processors():
            render_context.update(context_processor(request))

        return render_context

    @staticmethod
    def link_to_object(
        state: StatefulColumn,
        obj: Any,
        value: Any,
    ) -> str:
        """Return a URL for the given object.

        This defaults to calling ``obj.get_absolute_url``.

        Returns:
            str:
            The URL for the object.
        """
        return obj.get_absolute_url()

    @staticmethod
    def link_to_value(
        state: StatefulColumn,
        obj: Any,
        value: Any,
    ) -> str:
        """Return a URL for the given value.

        This defaults to calling ``value.get_absolute_url``.

        Returns:
            str:
            The URL for the value.
        """
        return value.get_absolute_url()


class AlphanumericDataGrid(DataGrid):
    """A DataGrid subclass for an alphanumerically-paginated datagrid.

    This is useful for datasets that need to be queried alphanumerically,
    according to the starting character of their ``sortable`` column.
    """

    ######################
    # Instance variables #
    ######################

    #: The current letter being displayed on the datagrid.
    #:
    #: Type:
    #:     str
    current_letter: str

    def __init__(
        self,
        request: HttpRequest,
        queryset: QuerySet,
        sortable_column: str,
        extra_regex: str = '^[0-9].*',
        *args,
        **kwargs,
    ) -> None:
        """Initialize the datagrid.

        Args:
            request (django.http.HttpRequest):
                The HTTP request from the client.

            queryset (django.db.models.QuerySet):
                A QuerySet returning the objects to render in the grid.

            sortable_column (str):
                The model field used for the alphanumeric prefixes.

            extra_regex (str, optional):
                A regex used for matching the beginning of entries in
                ``sortable_column``.

            *args (tuple):
                Positional arguments to pass to the parent constructor.

            **kwargs (dict):
                Keyword arguments to pass to the parent constructor.
        """
        current_letter = request.GET.get('letter', 'all')
        self.current_letter = current_letter

        regex_match = re.compile(extra_regex)

        if current_letter == 'all':
            pass  # No filtering
        elif current_letter.isalpha():
            queryset = queryset.filter(**{
                sortable_column + '__istartswith': current_letter
            })
        elif regex_match.match(current_letter):
            queryset = queryset.filter(**{
                sortable_column + '__regex': extra_regex
            })
        else:
            raise Http404

        super().__init__(request, queryset, *args, **kwargs)

        self.extra_context['current_letter'] = current_letter
        self.extra_context['letters'] = (['all', '0'] +
                                         list(string.ascii_uppercase))

        self.special_query_args.append('letter')
        self.paginator_template = 'datagrid/alphanumeric_paginator.html'


#: A type alias for a function that returns a URL for an object.
#:
#: Version Added:
#:     3.4
LinkObjectFunc: TypeAlias = Callable[[StatefulColumn, Any, str], str]


#: A type alias for a function that returns a CSS class name for a link.
#:
#: Version Added:
#:     3.4
LinkCSSClassFunc: TypeAlias = Callable[[Any], str]


#: A type alias for a function that returns a CSS class name for an object.
#:
#: Version Added:
#:     3.4
BuildCSSClassFunc: TypeAlias = Callable[[Any], str]<|MERGE_RESOLUTION|>--- conflicted
+++ resolved
@@ -47,11 +47,7 @@
 from django.utils.translation import gettext_lazy as _
 from typing_extensions import Final, TypeAlias, TypedDict
 
-<<<<<<< HEAD
-=======
-from djblets.deprecation import (RemovedInDjblets40Warning,
-                                 RemovedInDjblets50Warning)
->>>>>>> 246aa7ff
+from djblets.deprecation import RemovedInDjblets50Warning
 from djblets.template.context import get_default_template_context_processors
 from djblets.util.http import get_url_params_except
 
@@ -1948,11 +1944,6 @@
             stateful_column.width = expanded_column_width
 
         # Now get the sorting order for the columns.
-<<<<<<< HEAD
-        sort_str = self.request.GET.get('sort', profile_sort_list)
-        self.sort_list = []
-
-=======
         sort_str = request.GET.get('sort', profile_sort_list)
 
         if isinstance(sort_str, list):
@@ -1960,7 +1951,6 @@
 
         sort_list: List[str] = []
 
->>>>>>> 246aa7ff
         if sort_str:
             for sort_item in sort_str.split(','):
                 if not sort_item:
@@ -1976,17 +1966,11 @@
                 if column and column.sortable:
                     sort_list.append(sort_item)
 
-<<<<<<< HEAD
-        if not self.sort_list:
-            self.sort_list = self.default_sort
-            sort_str = ",".join(self.sort_list)
-=======
         if not sort_list:
             sort_list = self.default_sort
             sort_str = ','.join(sort_list)
 
         self.sort_list = sort_list
->>>>>>> 246aa7ff
 
         # A subclass might have some work to do for loading and saving
         # as well.
@@ -2113,22 +2097,14 @@
                 if not column:
                     logger.warning('Skipping non-existing sort column "%s"',
                                    base_sort_item,
-<<<<<<< HEAD
-                                   extra={'request': self.request})
-=======
                                    extra={'request': request})
->>>>>>> 246aa7ff
                     continue
 
                 elif not column.sortable:
                     logger.warning('Skipping column "%s" which is not '
                                    'sortable',
                                    base_sort_item,
-<<<<<<< HEAD
-                                   extra={'request': self.request})
-=======
                                    extra={'request': request})
->>>>>>> 246aa7ff
                     continue
 
                 stateful_column = self.get_stateful_column(column)
@@ -2140,11 +2116,7 @@
                         logger.exception('Error when calling get_sort_field '
                                          'for DataGrid Column %r: %s',
                                          column, e,
-<<<<<<< HEAD
-                                         extra={'request': self.request})
-=======
                                          extra={'request': request})
->>>>>>> 246aa7ff
                         continue
 
                     if sort_field:
@@ -2298,19 +2270,6 @@
 
             render_context['_datagrid_object_url'] = obj_url
 
-<<<<<<< HEAD
-                self.rows.append({
-                    'object': obj,
-                    'cells': [column.render_cell(obj, render_context)
-                              for column in self.columns],
-                    'url': obj_url,
-                })
-        except Exception as e:
-            logger.exception('Error when calling render_cell for DataGrid '
-                             'Column %r: %s',
-                             column, e,
-                             extra={'request': self.request})
-=======
             cells: List[str] = []
 
             for stateful_column in stateful_columns:
@@ -2388,7 +2347,6 @@
 
         Subclasses can override this to query for additional data used for
         displaying this column.
->>>>>>> 246aa7ff
 
         This must not be used to filter querysets. Instead, override
         :py:meth:`post_process_queryset_for_filter`.
