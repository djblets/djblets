--- conflicted
+++ resolved
@@ -14,14 +14,10 @@
 from djblets.features.level import FeatureLevel
 
 
-<<<<<<< HEAD
 logger = logging.getLogger(__name__)
 
 
-_feature_checker = None
-=======
 _feature_checker: Optional[BaseFeatureChecker] = None
->>>>>>> a8806cdc
 
 
 class BaseFeatureChecker:
