(function() {


const entryTemplate = _.template(dedent`
    <li class="djblets-c-list-edit-widget__entry"
        data-list-index="<%- index %>">
     <%= renderedDefaultRow %>
     <a href="#" class="djblets-c-list-edit-widget__remove-item"
        role="button" title="<%- removeText %>">
       <span class="fa fa-times"></span>
     </a>
    </li>
`);

/**
 * A view for editing a list of elements.
 *
 * This is the JavaScript view for
 * :py:class:`djblets.forms.widgets.ListEditWidget`.
 */
Djblets.Forms.ListEditView = Backbone.View.extend({
    events: {
        'click .djblets-c-list-edit-widget__add-item': '_addItem',
        'click .djblets-c-list-edit-widget__remove-item': '_removeItem',
    },

    /**
     * Initialize the view.
     *
     * Version Changed:
     *     3.0:
     *     * Removed the `inputAttrs` option.
     *     * Removed the `sep` option.
     *     * Added the `fieldName` option.
     *     * Added the `renderedDefaultRow` option.
     *
     * Args:
     *     options (object):
     *         The view options.
     *
     * Option Args:
     *     removeText (string):
     *         The localized text for removing an item.
     *
     *     fieldName (string):
     *         The form field name corresponding to this ListEditWidget.
     *
     *     renderedDefaultRow (string):
     *         The HTML for a default item in the list. This is used to
     *         render a default item when adding a new item to the list.
     */
    initialize(options) {
        this._removeText = options.removeText;
        this._fieldName = options.fieldName;
        this._renderedDefaultRow = options.renderedDefaultRow;
        this._numItems = 0;
        this._$numRowsEl = null;
    },

    /**
     * Render the view.
     *
     * Since most of the view is rendered by Django, this just sets up some
     * event listeners.
     *
     * Returns:
     *     Djblets.Forms.ListEditView:
     *     This view.
     */
    render() {
        this.$el.data('djblets-list-edit-view', this);

        this._$list = this.$el.children(
            '.djblets-c-list-edit-widget__entries');
<<<<<<< HEAD
        this._numItems =
            this._$list.find('.djblets-c-list-edit-widget__entry').length;
        $(`input[name="${this._fieldName}_num_rows"]`).val(this._numItems);
=======
        this._numItems = this._$list.find('.djblets-c-list-edit-widget__entry').length;
>>>>>>> 246aa7ff
        this._$addBtn = this.$el.children(
            '.djblets-c-list-edit-widget__add-item');

        this._$numRowsEl = this.$(`input[name="${this._fieldName}_num_rows"]`)
            .val(this._numItems);

        return this;
    },

    /**
     * Create and format the HTML for a new entry in the list.
     *
     * Args:
     *     index (int):
     *         The index of the new entry in the list of entries.
     *
     * Returns:
     *     jQuery:
     *     The HTML for the new entry in the list.
     */
    _createDefaultEntry(index) {
        const rowID = _.uniqueId('djblets-list-edit-row');
        const renderedRowHTML = this._renderedDefaultRow
            .replaceAll('__EDIT_LIST_ROW_ID__', rowID)
            .replaceAll('__EDIT_LIST_ROW_INDEX__', index);

        const $entry = $(entryTemplate({
            index: index,
<<<<<<< HEAD
=======
            renderedDefaultRow: renderedRowHTML,
>>>>>>> 246aa7ff
            removeText: this._removeText,
            renderedDefaultRow: this._renderedDefaultRow,
        }));
        this._updateEntryInputName($entry, index);
<<<<<<< HEAD

        $(`input[name="${this._fieldName}_num_rows"]`).val(index+1);
        $entry.find('.djblets-c-list-edit-widget__add-item')
            .on('click', e => this._addItem(e));
=======
        this._$numRowsEl.val(index + 1);
>>>>>>> 246aa7ff

        return $entry;
    },

    /**
     * Update attributes for an entry.
     *
     * This will update the form element name and ID of the
     * ``.djblets-c-list-edit-widget__input`` elements in an entry to reflect
     * their position in the list, guaranteeing unique names.
     *
     * Args:
     *     $entry (jQuery):
     *         The entry to update.
     *
     *     index (int):
     *         The index of the entry in the list of entries.
     */
    _updateEntryInputName($entry, index) {
        const $inputs = $entry.find('.djblets-c-list-edit-widget__input');
        const fieldName = this._fieldName;

        // The entry may have more than one "input".
        if ($inputs.length > 1) {
            $inputs.each((idx, el) =>
                $(el).attr('name', `${fieldName}_value[${index}]_${idx}`));
        } else {
            $inputs.attr('name', `${fieldName}_value[${index}]`);
        }
    },

    /**
     * Add an item to the list.
     *
     * Args:
     *     e (Event):
     *         The click event that triggered this event handler.
     */
    _addItem(e) {
        e.preventDefault();
        e.stopPropagation();

        this._$list.append(this._createDefaultEntry(this._numItems));
        this._numItems += 1;
    },

    /**
     * Remove an item.
     *
     * When there is only a single item in the list, we clear it instead of
     * removing it so there is always at least one item in the list.
     *
     * Args:
     *     e (Event):
     *         The click event that triggered this event handler.
     */
    _removeItem(e) {
        e.preventDefault();
        e.stopPropagation();

        const $target = $(e.target);
        const $entry = $target.closest('.djblets-c-list-edit-widget__entry');

        if (this._numItems > 1) {
            $entry.remove();
            this._numItems -= 1;
            this._$list.find('.djblets-c-list-edit-widget__entry')
                .each((idx, el) => {
                    const $el = $(el);
                    $el.attr('data-list-index', idx);
                    this._updateEntryInputName($el, idx);
                });
            this._$numRowsEl.val(this._numItems);
        } else {
            const $defaultEntry = this._createDefaultEntry(0);
            $entry.replaceWith($defaultEntry);
        }
    },
});


})();<|MERGE_RESOLUTION|>--- conflicted
+++ resolved
@@ -72,13 +72,8 @@
 
         this._$list = this.$el.children(
             '.djblets-c-list-edit-widget__entries');
-<<<<<<< HEAD
         this._numItems =
             this._$list.find('.djblets-c-list-edit-widget__entry').length;
-        $(`input[name="${this._fieldName}_num_rows"]`).val(this._numItems);
-=======
-        this._numItems = this._$list.find('.djblets-c-list-edit-widget__entry').length;
->>>>>>> 246aa7ff
         this._$addBtn = this.$el.children(
             '.djblets-c-list-edit-widget__add-item');
 
@@ -107,22 +102,11 @@
 
         const $entry = $(entryTemplate({
             index: index,
-<<<<<<< HEAD
-=======
+            removeText: this._removeText,
             renderedDefaultRow: renderedRowHTML,
->>>>>>> 246aa7ff
-            removeText: this._removeText,
-            renderedDefaultRow: this._renderedDefaultRow,
         }));
         this._updateEntryInputName($entry, index);
-<<<<<<< HEAD
-
-        $(`input[name="${this._fieldName}_num_rows"]`).val(index+1);
-        $entry.find('.djblets-c-list-edit-widget__add-item')
-            .on('click', e => this._addItem(e));
-=======
         this._$numRowsEl.val(index + 1);
->>>>>>> 246aa7ff
 
         return $entry;
     },
