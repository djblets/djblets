suite('djblets/forms/views/ListEditView', function() {

    const formTemplate = _.template(dedent`
    <div class="djblets-c-list-edit-widget list-edit-widget">
    <input type="hidden" name="_num_rows" value="<%- renderedRows.length %>">
      <ul class="djblets-c-list-edit-widget__entries">
      <% if (renderedRows.length > 0) { %>
        <% renderedRows.forEach(function(row, i) { %>
        <li class="djblets-c-list-edit-widget__entry"
            data-list-index="<%- i %>">
        <%= row %>
        <a href="#" class="djblets-c-list-edit-widget__remove-item"
            role="button">
        <span class="fa fa-times"></span>
        </a>
        </li>
      <% }); %>
      <% } else { %>
        <li class="djblets-c-list-edit-widget__entry" data-list-index="0">
        <%= renderedDefaultRow %>
        <a href="#" class="djblets-c-list-edit-widget__remove-item"></a>
        </li>
      <% } %>
      </ul>
     <button class="djblets-c-list-edit-widget__add-item btn" role="button">
     <span class="fa fa-plus"></span>
     </button>
    </div>
    `);

<<<<<<< HEAD
    const makeView = function makeView(renderedRows, renderedDefaultRow) {
        renderedDefaultRow = renderedDefaultRow || dedent`
            <input type="text"
                   class="djblets-c-list-edit-widget__input"
                   name="_value[0]" />
            `;

        const $el = $(formTemplate({
            renderedDefaultRow: renderedDefaultRow,
            renderedRows: renderedRows || [],
        }));

        $el.appendTo($testsScratch);
=======
    const makeView = function makeView(
        renderedRows=[],
        renderedDefaultRow=dedent`
            <input type="text"
                class="djblets-c-list-edit-widget__input"
                id="_value___EDIT_LIST_ROW_ID__"
                name="_value[__EDIT_LIST_ROW_INDEX__]" />
        `,
    ) {
        const $el =
            $(formTemplate({
                renderedRows: renderedRows,
                renderedDefaultRow: renderedDefaultRow
                    .replaceAll('__EDIT_LIST_ROW_ID__', '0')
                    .replaceAll('__EDIT_LIST_ROW_INDEX__', '0'),
            }))
            .appendTo($testsScratch);
>>>>>>> 246aa7ff

        const view = new Djblets.Forms.ListEditView({
            el: $el,
            fieldName: '',
            removeText: 'Remove this item.',
            renderedDefaultRow: renderedDefaultRow,
        });

        view.render();

        return [view, view.$('input[name="_num_rows"]')];
    };

    describe('Removal', function() {
        it('With no values', function() {
            const [view, $numRows] = makeView([]);

            expect($numRows.val()).toEqual('1');
            expect(view.$('.djblets-c-list-edit-widget__entry').length)
                .toEqual(1);

            let $input = view.$('.djblets-c-list-edit-widget__input');
            expect($input.val()).toEqual('');
            expect($input.attr('id')).toEqual('_value_0');
            expect($input.attr('name')).toEqual('_value[0]');

            /* Remove the item. */
            view.$('.djblets-c-list-edit-widget__remove-item').click();

            expect($numRows.val()).toEqual('1');
            expect(view.$('.djblets-c-list-edit-widget__entry').length)
                .toEqual(1);

            $input = view.$('.djblets-c-list-edit-widget__input');
            expect($input.val()).toEqual('');
            expect($input.attr('id'))
                .toMatch(/^_value_djblets-list-edit-row\d+/);
            expect($input.attr('name')).toEqual('_value[0]');
        });

        it('With one value', function() {
            const [view, $numRows] = makeView([
                dedent`
                    <input type="text"
                           class="djblets-c-list-edit-widget__input"
                           id="_value_UUID"
                           name="_value[0]"
                           value="One" />
                `,
            ]);
            expect($numRows.val()).toEqual('1');
            expect(view.$('.djblets-c-list-edit-widget__entry').length)
                .toEqual(1);

            let $input = view.$('.djblets-c-list-edit-widget__input');
            expect($input.val()).toEqual('One');
            expect($input.attr('id')).toEqual('_value_UUID');
            expect($input.attr('name')).toEqual('_value[0]');

            /* Remove the item. */
            view.$('.djblets-c-list-edit-widget__remove-item').click();

            expect($numRows.val()).toEqual('1');
<<<<<<< HEAD
            expect(view.$('.djblets-c-list-edit-widget__entry').length)
                .toEqual(1);

            // This might not work? val might not even be there
            expect(view.$('.djblets-c-list-edit-widget__input').val())
                .toEqual('');

            expect(view.$('.djblets-c-list-edit-widget__input').attr('name'))
                .toEqual('_value[0]');
=======

            $input = view.$('.djblets-c-list-edit-widget__input');
            expect($input.val()).toEqual('');
            expect($input.attr('id'))
                .toMatch(/^_value_djblets-list-edit-row\d+/);
            expect($input.attr('name')).toEqual('_value[0]');
>>>>>>> 246aa7ff
        });

        it('With multiple values', function() {
            const [view, $numRows] = makeView([
                dedent`
                    <input type="text"
                           class="djblets-c-list-edit-widget__input"
                           id="_value_UUID1"
                           name="_value[0]"
                           value="One" />
                `,
                dedent`
                    <input type="text"
                           class="djblets-c-list-edit-widget__input"
                           id="_value_UUID2"
                           name="_value[1]"
                           value="Two" />
                `,
                dedent`
                    <input type="text"
                           class="djblets-c-list-edit-widget__input"
                           id="_value_UUID3"
                           name="_value[2]"
                           value="Three" />
                `,
            ]);

            expect($numRows.val()).toEqual('3');
            expect(view.$('.djblets-c-list-edit-widget__entry').length)
                .toEqual(3);
            expect(view.$('.djblets-c-list-edit-widget__remove-item').length)
                .toEqual(3);

            let $inputOne = view.$('.djblets-c-list-edit-widget__input').eq(0);
            expect($inputOne.val()).toEqual('One');
            expect($inputOne.attr('id')).toEqual('_value_UUID1');
            expect($inputOne.attr('name')).toEqual('_value[0]');

            let $inputTwo = view.$('.djblets-c-list-edit-widget__input').eq(1);
            expect($inputTwo.val()).toEqual('Two');
            expect($inputTwo.attr('id')).toEqual('_value_UUID2');
            expect($inputTwo.attr('name')).toEqual('_value[1]');

<<<<<<< HEAD
            const $inputThree =
                view.$('.djblets-c-list-edit-widget__input').eq(2);
=======
            let $inputThree = view.$('.djblets-c-list-edit-widget__input').eq(2);
>>>>>>> 246aa7ff
            expect($inputThree.val()).toEqual('Three');
            expect($inputThree.attr('id')).toEqual('_value_UUID3');
            expect($inputThree.attr('name')).toEqual('_value[2]');

            /* Remove Item 2. */
            view.$('.djblets-c-list-edit-widget__remove-item').eq(1).click();

            expect($numRows.val()).toEqual('2');
            expect(view.$('.djblets-c-list-edit-widget__entry').length)
                .toEqual(2);
            expect(view.$('.djblets-c-list-edit-widget__remove-item').length)
                .toEqual(2);

            $inputOne = view.$('.djblets-c-list-edit-widget__input').eq(0);
            expect($inputOne.val()).toEqual('One');
            expect($inputOne.attr('id')).toEqual('_value_UUID1');
            expect($inputOne.attr('name')).toEqual('_value[0]');

            $inputTwo = view.$('.djblets-c-list-edit-widget__input').eq(1);
            expect($inputTwo.val()).toEqual('Three');
            expect($inputTwo.attr('id')).toEqual('_value_UUID3');
            expect($inputTwo.attr('name')).toEqual('_value[1]');

            /* Remove Item 3. */
            view.$('.djblets-c-list-edit-widget__remove-item').eq(1).click();

            expect($numRows.val()).toEqual('1');
            expect(view.$('.djblets-c-list-edit-widget__entry').length)
                .toEqual(1);
            expect(view.$('.djblets-c-list-edit-widget__remove-item').length)
                .toEqual(1);

            $inputOne = view.$('.djblets-c-list-edit-widget__input').eq(0);
            expect($inputOne.val()).toEqual('One');
            expect($inputOne.attr('id')).toEqual('_value_UUID1');
            expect($inputOne.attr('name')).toEqual('_value[0]');

            /* Remove Item 1. */
            view.$('.djblets-c-list-edit-widget__remove-item').click();
            expect($numRows.val()).toEqual('1');
            expect(view.$('.djblets-c-list-edit-widget__entry').length)
                .toEqual(1);

            $inputOne = view.$('.djblets-c-list-edit-widget__input').eq(0);
            expect($inputOne.val()).toEqual('');
            expect($inputOne.attr('id'))
                .toMatch(/^_value_djblets-list-edit-row\d+/);
            expect($inputOne.attr('name')).toEqual('_value[0]');
        });
    });

    describe('Addition', function() {
        it('With values', function() {
            const [view, $numRows] = makeView([
                dedent`
                    <input type="text"
                           class="djblets-c-list-edit-widget__input"
                           id="_value_UUID1",
                           name="_value[0]"
                           value="One" />
                `,
                dedent`
                    <input type="text"
                           class="djblets-c-list-edit-widget__input"
                           id="_value_UUID2",
                           name="_value[1]"
                           value="Two" />
                `,
                dedent`
                    <input type="text"
                           class="djblets-c-list-edit-widget__input"
                           id="_value_UUID3",
                           name="_value[2]"
                           value="Three" />
                `,
            ]);

            /* Add an item. */
            view.$('.djblets-c-list-edit-widget__add-item').click();

            expect($numRows.val()).toEqual('4');
            expect(view.$('.djblets-c-list-edit-widget__entry').length)
                .toEqual(4);

<<<<<<< HEAD
            const $inputOne =
                view.$('.djblets-c-list-edit-widget__input').eq(0);
=======
            let $inputOne = view.$('.djblets-c-list-edit-widget__input').eq(0);
>>>>>>> 246aa7ff
            expect($inputOne.val()).toEqual('One');
            expect($inputOne.attr('id')).toEqual('_value_UUID1');
            expect($inputOne.attr('name')).toEqual('_value[0]');

<<<<<<< HEAD
            const $inputTwo =
                view.$('.djblets-c-list-edit-widget__input').eq(1);
=======
            let $inputTwo = view.$('.djblets-c-list-edit-widget__input').eq(1);
>>>>>>> 246aa7ff
            expect($inputTwo.val()).toEqual('Two');
            expect($inputTwo.attr('id')).toEqual('_value_UUID2');
            expect($inputTwo.attr('name')).toEqual('_value[1]');

<<<<<<< HEAD
            const $inputThree =
                view.$('.djblets-c-list-edit-widget__input').eq(2);
=======
            let $inputThree = view.$('.djblets-c-list-edit-widget__input').eq(2);
>>>>>>> 246aa7ff
            expect($inputThree.val()).toEqual('Three');
            expect($inputThree.attr('id')).toEqual('_value_UUID3');
            expect($inputThree.attr('name')).toEqual('_value[2]');

<<<<<<< HEAD
            const $inputFour =
                view.$('.djblets-c-list-edit-widget__input').eq(3);
=======
            let $inputFour = view.$('.djblets-c-list-edit-widget__input').eq(3);
>>>>>>> 246aa7ff
            expect($inputFour.val()).toEqual('');
            expect($inputFour.attr('id'))
                .toMatch(/^_value_djblets-list-edit-row\d+/);
            expect($inputFour.attr('name')).toEqual('_value[3]');
        });

        it('With no values', function() {
            const [view, $numRows] = makeView([]);

            /* Add an item. */
            view.$('.djblets-c-list-edit-widget__add-item').click();

            expect($numRows.val()).toEqual('2');
            expect(view.$('.djblets-c-list-edit-widget__entry').length)
                .toEqual(2);

<<<<<<< HEAD
            const $inputOne =
                view.$('.djblets-c-list-edit-widget__input').eq(0);
=======
            let $inputOne = view.$('.djblets-c-list-edit-widget__input').eq(0);
>>>>>>> 246aa7ff
            expect($inputOne.val()).toEqual('');
            expect($inputOne.attr('id')).toEqual('_value_0');
            expect($inputOne.attr('name')).toEqual('_value[0]');

<<<<<<< HEAD
            const $inputTwo =
                view.$('.djblets-c-list-edit-widget__input').eq(1);
=======
            let $inputTwo = view.$('.djblets-c-list-edit-widget__input').eq(1);
>>>>>>> 246aa7ff
            expect($inputTwo.val()).toEqual('');
            expect($inputTwo.attr('id'))
                .toMatch(/^_value_djblets-list-edit-row\d+/);
            expect($inputTwo.attr('name')).toEqual('_value[1]');
        });
    });
});<|MERGE_RESOLUTION|>--- conflicted
+++ resolved
@@ -28,21 +28,6 @@
     </div>
     `);
 
-<<<<<<< HEAD
-    const makeView = function makeView(renderedRows, renderedDefaultRow) {
-        renderedDefaultRow = renderedDefaultRow || dedent`
-            <input type="text"
-                   class="djblets-c-list-edit-widget__input"
-                   name="_value[0]" />
-            `;
-
-        const $el = $(formTemplate({
-            renderedDefaultRow: renderedDefaultRow,
-            renderedRows: renderedRows || [],
-        }));
-
-        $el.appendTo($testsScratch);
-=======
     const makeView = function makeView(
         renderedRows=[],
         renderedDefaultRow=dedent`
@@ -54,13 +39,12 @@
     ) {
         const $el =
             $(formTemplate({
-                renderedRows: renderedRows,
                 renderedDefaultRow: renderedDefaultRow
                     .replaceAll('__EDIT_LIST_ROW_ID__', '0')
                     .replaceAll('__EDIT_LIST_ROW_INDEX__', '0'),
+                renderedRows: renderedRows,
             }))
             .appendTo($testsScratch);
->>>>>>> 246aa7ff
 
         const view = new Djblets.Forms.ListEditView({
             el: $el,
@@ -124,24 +108,12 @@
             view.$('.djblets-c-list-edit-widget__remove-item').click();
 
             expect($numRows.val()).toEqual('1');
-<<<<<<< HEAD
-            expect(view.$('.djblets-c-list-edit-widget__entry').length)
-                .toEqual(1);
-
-            // This might not work? val might not even be there
-            expect(view.$('.djblets-c-list-edit-widget__input').val())
-                .toEqual('');
-
-            expect(view.$('.djblets-c-list-edit-widget__input').attr('name'))
-                .toEqual('_value[0]');
-=======
 
             $input = view.$('.djblets-c-list-edit-widget__input');
             expect($input.val()).toEqual('');
             expect($input.attr('id'))
                 .toMatch(/^_value_djblets-list-edit-row\d+/);
             expect($input.attr('name')).toEqual('_value[0]');
->>>>>>> 246aa7ff
         });
 
         it('With multiple values', function() {
@@ -185,12 +157,8 @@
             expect($inputTwo.attr('id')).toEqual('_value_UUID2');
             expect($inputTwo.attr('name')).toEqual('_value[1]');
 
-<<<<<<< HEAD
             const $inputThree =
                 view.$('.djblets-c-list-edit-widget__input').eq(2);
-=======
-            let $inputThree = view.$('.djblets-c-list-edit-widget__input').eq(2);
->>>>>>> 246aa7ff
             expect($inputThree.val()).toEqual('Three');
             expect($inputThree.attr('id')).toEqual('_value_UUID3');
             expect($inputThree.attr('name')).toEqual('_value[2]');
@@ -275,42 +243,26 @@
             expect(view.$('.djblets-c-list-edit-widget__entry').length)
                 .toEqual(4);
 
-<<<<<<< HEAD
             const $inputOne =
                 view.$('.djblets-c-list-edit-widget__input').eq(0);
-=======
-            let $inputOne = view.$('.djblets-c-list-edit-widget__input').eq(0);
->>>>>>> 246aa7ff
-            expect($inputOne.val()).toEqual('One');
-            expect($inputOne.attr('id')).toEqual('_value_UUID1');
-            expect($inputOne.attr('name')).toEqual('_value[0]');
-
-<<<<<<< HEAD
+            expect($inputOne.val()).toEqual('One');
+            expect($inputOne.attr('id')).toEqual('_value_UUID1');
+            expect($inputOne.attr('name')).toEqual('_value[0]');
+
             const $inputTwo =
                 view.$('.djblets-c-list-edit-widget__input').eq(1);
-=======
-            let $inputTwo = view.$('.djblets-c-list-edit-widget__input').eq(1);
->>>>>>> 246aa7ff
             expect($inputTwo.val()).toEqual('Two');
             expect($inputTwo.attr('id')).toEqual('_value_UUID2');
             expect($inputTwo.attr('name')).toEqual('_value[1]');
 
-<<<<<<< HEAD
             const $inputThree =
                 view.$('.djblets-c-list-edit-widget__input').eq(2);
-=======
-            let $inputThree = view.$('.djblets-c-list-edit-widget__input').eq(2);
->>>>>>> 246aa7ff
             expect($inputThree.val()).toEqual('Three');
             expect($inputThree.attr('id')).toEqual('_value_UUID3');
             expect($inputThree.attr('name')).toEqual('_value[2]');
 
-<<<<<<< HEAD
             const $inputFour =
                 view.$('.djblets-c-list-edit-widget__input').eq(3);
-=======
-            let $inputFour = view.$('.djblets-c-list-edit-widget__input').eq(3);
->>>>>>> 246aa7ff
             expect($inputFour.val()).toEqual('');
             expect($inputFour.attr('id'))
                 .toMatch(/^_value_djblets-list-edit-row\d+/);
@@ -327,22 +279,14 @@
             expect(view.$('.djblets-c-list-edit-widget__entry').length)
                 .toEqual(2);
 
-<<<<<<< HEAD
             const $inputOne =
                 view.$('.djblets-c-list-edit-widget__input').eq(0);
-=======
-            let $inputOne = view.$('.djblets-c-list-edit-widget__input').eq(0);
->>>>>>> 246aa7ff
             expect($inputOne.val()).toEqual('');
             expect($inputOne.attr('id')).toEqual('_value_0');
             expect($inputOne.attr('name')).toEqual('_value[0]');
 
-<<<<<<< HEAD
             const $inputTwo =
                 view.$('.djblets-c-list-edit-widget__input').eq(1);
-=======
-            let $inputTwo = view.$('.djblets-c-list-edit-widget__input').eq(1);
->>>>>>> 246aa7ff
             expect($inputTwo.val()).toEqual('');
             expect($inputTwo.attr('id'))
                 .toMatch(/^_value_djblets-list-edit-row\d+/);
