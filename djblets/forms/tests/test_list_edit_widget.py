"""Unit tests for djblets.forms.widgets.ListEditWidget."""

from django import forms
from django.utils.datastructures import MultiValueDict

from djblets.forms.fields import ListEditField
from djblets.forms.widgets import ListEditWidget
from djblets.testing.testcases import TestCase


class ListEditWidgetTests(TestCase):
    """Unit tests for djblets.forms.widgets.ListEditWidget."""

    def test_render(self):
        """Testing ListEditWidget.render with a list of values"""
        field = forms.CharField(widget=ListEditWidget())
        rendered = field.widget.render(
            name='my_field',
<<<<<<< HEAD
            value=['foo', 'bar', 'baz'],
=======
            value=' foo,  bar , baz ',
            attrs={
                'id': 'id_my_field',
                'class': 'my-value-class',
            })

        self.assertIn(
            '<div class="djblets-c-list-edit-widget list-edit-widget"'
            ' id="id_my_field_container">',
            rendered)
        self.assertIn('<input type="text"'
                      ' name="my_field_value[0]"'
                      ' value="foo"'
                      ' class="my-value-class'
                      ' djblets-c-list-edit-widget__input"'
                      ' id="id_my_field_value_0">',
                      rendered)
        self.assertIn('<input type="text"'
                      ' name="my_field_value[1]"'
                      ' value="bar"'
                      ' class="my-value-class'
                      ' djblets-c-list-edit-widget__input"'
                      ' id="id_my_field_value_1">',
                      rendered)
        self.assertIn('<input type="text"'
                      ' name="my_field_value[2]"'
                      ' value="baz"'
                      ' class="my-value-class'
                      ' djblets-c-list-edit-widget__input"'
                      ' id="id_my_field_value_2">',
                      rendered)

    def test_render_with_custom_separator(self):
        """Testing ListEditWidget.render with a string of separated values
           using a custom separator"""
        field = forms.CharField(widget=ListEditWidget(sep=';'))
        rendered = field.widget.render(
            name='my_field',
            value=' foo;  bar ; baz ',
>>>>>>> 246aa7ff
            attrs={
                'id': 'id_my_field',
                'class': 'my-value-class',
            })

        self.assertIn(
            '<div class="djblets-c-list-edit-widget list-edit-widget"'
            ' id="id_my_field_container">',
            rendered)
        self.assertIn('<input type="text"'
                      ' name="my_field_value[0]"'
                      ' value="foo"'
                      ' class="my-value-class'
                      ' djblets-c-list-edit-widget__input"'
                      ' id="id_my_field_value_0">',
                      rendered)
        self.assertIn('<input type="text"'
                      ' name="my_field_value[1]"'
                      ' value="bar"'
                      ' class="my-value-class'
                      ' djblets-c-list-edit-widget__input"'
                      ' id="id_my_field_value_1">',
                      rendered)
        self.assertIn('<input type="text"'
                      ' name="my_field_value[2]"'
                      ' value="baz"'
                      ' class="my-value-class'
                      ' djblets-c-list-edit-widget__input"'
                      ' id="id_my_field_value_2">',
                      rendered)

    def test_render_with_custom_value_widget(self):
        """Testing ListEditWidget.render with using a custom value widget"""
        field = ListEditField(
            widget=ListEditWidget(value_widget=forms.widgets.EmailInput))
        rendered = field.widget.render(
            name='my_field',
            value=['a@test.com', 'b@test.com'],
            attrs={
                'id': 'id_my_field',
                'class': 'my-value-class',
            })

        self.assertIn(
            '<div class="djblets-c-list-edit-widget list-edit-widget"'
            ' id="id_my_field_container">',
            rendered)
        self.assertIn('<input type="email"'
                      ' name="my_field_value[0]"'
                      ' value="a@test.com"'
                      ' class="my-value-class'
                      ' djblets-c-list-edit-widget__input"'
                      ' id="id_my_field_value_0">',
                      rendered)
        self.assertIn('<input type="email"'
                      ' name="my_field_value[1]"'
                      ' value="b@test.com"'
                      ' class="my-value-class'
                      ' djblets-c-list-edit-widget__input"'
                      ' id="id_my_field_value_1">',
                      rendered)

    def test_value_from_datadict(self):
        """Testing ListEditWidget.value_from_datadict"""
        field = ListEditField(widget=ListEditWidget())
        data = MultiValueDict('')
        data.update({
            'my_field_value[0]': 'a@test.com',
            'my_field_value[1]': 'b@test.com',
            'my_field_num_rows': '2',
        })

        self.assertEqual(
            field.widget.value_from_datadict(data, MultiValueDict(''),
                                             'my_field'),
            ['a@test.com', 'b@test.com'])

    def test_value_from_datadict_using_field_name(self):
        """Testing ListEditWidget.value_from_datadict when only the field
        name is given in the data dict"""
        field = ListEditField(widget=ListEditWidget())
        data = MultiValueDict('')
        data.update({
            'my_field': ['a@test.com', 'b@test.com']
        })

        self.assertEqual(
            field.widget.value_from_datadict(data, MultiValueDict(''),
                                             'my_field'),
            ['a@test.com', 'b@test.com'])

    def test_get_context(self):
        """Testing ListEditWidget.get_context"""
        field = ListEditField(widget=ListEditWidget())
        result = field.widget.get_context(
            'my_field',
            ['foo', 'bar'],
            {
                'id': 'id_my_field',
                'class': 'my-value-class'
            })

        self.assertEqual(
            set(result),
            {
                'name', 'id', 'remove_text', 'rendered_rows',
                'rendered_empty_row', 'rendered_initial_row',
            })
        self.assertEqual(result['name'], 'my_field')
        self.assertEqual(result['id'], 'id_my_field')

        rendered_rows = result['rendered_rows']
        self.assertEqual(len(rendered_rows), 2)
        self.assertHTMLEqual(
            rendered_rows[0],
            '<input type="text"'
            ' name="my_field_value[0]"'
            ' value="foo"'
            ' class="my-value-class'
            ' djblets-c-list-edit-widget__input"'
            ' id="id_my_field_value_0" />')
        self.assertHTMLEqual(
            rendered_rows[1],
            '<input type="text"'
            ' name="my_field_value[1]"'
            ' value="bar"'
            ' class="my-value-class'
            ' djblets-c-list-edit-widget__input"'
            ' id="id_my_field_value_1" />')
        self.assertHTMLEqual(
            result['rendered_empty_row'],
            '<input type="text"'
            ' name="my_field_value[__EDIT_LIST_ROW_INDEX__]"'
            ' class="my-value-class'
            ' djblets-c-list-edit-widget__input"'
            ' id="id_my_field_value___EDIT_LIST_ROW_ID__" />')<|MERGE_RESOLUTION|>--- conflicted
+++ resolved
@@ -16,49 +16,7 @@
         field = forms.CharField(widget=ListEditWidget())
         rendered = field.widget.render(
             name='my_field',
-<<<<<<< HEAD
             value=['foo', 'bar', 'baz'],
-=======
-            value=' foo,  bar , baz ',
-            attrs={
-                'id': 'id_my_field',
-                'class': 'my-value-class',
-            })
-
-        self.assertIn(
-            '<div class="djblets-c-list-edit-widget list-edit-widget"'
-            ' id="id_my_field_container">',
-            rendered)
-        self.assertIn('<input type="text"'
-                      ' name="my_field_value[0]"'
-                      ' value="foo"'
-                      ' class="my-value-class'
-                      ' djblets-c-list-edit-widget__input"'
-                      ' id="id_my_field_value_0">',
-                      rendered)
-        self.assertIn('<input type="text"'
-                      ' name="my_field_value[1]"'
-                      ' value="bar"'
-                      ' class="my-value-class'
-                      ' djblets-c-list-edit-widget__input"'
-                      ' id="id_my_field_value_1">',
-                      rendered)
-        self.assertIn('<input type="text"'
-                      ' name="my_field_value[2]"'
-                      ' value="baz"'
-                      ' class="my-value-class'
-                      ' djblets-c-list-edit-widget__input"'
-                      ' id="id_my_field_value_2">',
-                      rendered)
-
-    def test_render_with_custom_separator(self):
-        """Testing ListEditWidget.render with a string of separated values
-           using a custom separator"""
-        field = forms.CharField(widget=ListEditWidget(sep=';'))
-        rendered = field.widget.render(
-            name='my_field',
-            value=' foo;  bar ; baz ',
->>>>>>> 246aa7ff
             attrs={
                 'id': 'id_my_field',
                 'class': 'my-value-class',
