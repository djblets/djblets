#
# tests.py -- Unit tests for classes in djblets.util
#
# Copyright (c) 2007-2009  Christian Hammond
# Copyright (c) 2007-2009  David Trowbridge
#
# Permission is hereby granted, free of charge, to any person obtaining
# a copy of this software and associated documentation files (the
# "Software"), to deal in the Software without restriction, including
# without limitation the rights to use, copy, modify, merge, publish,
# distribute, sublicense, and/or sell copies of the Software, and to
# permit persons to whom the Software is furnished to do so, subject to
# the following conditions:
#
# The above copyright notice and this permission notice shall be included
# in all copies or substantial portions of the Software.
#
# THE SOFTWARE IS PROVIDED "AS IS", WITHOUT WARRANTY OF ANY KIND,
# EXPRESS OR IMPLIED, INCLUDING BUT NOT LIMITED TO THE WARRANTIES OF
# MERCHANTABILITY, FITNESS FOR A PARTICULAR PURPOSE AND NONINFRINGEMENT.
# IN NO EVENT SHALL THE AUTHORS OR COPYRIGHT HOLDERS BE LIABLE FOR ANY
# CLAIM, DAMAGES OR OTHER LIABILITY, WHETHER IN AN ACTION OF CONTRACT,
# TORT OR OTHERWISE, ARISING FROM, OUT OF OR IN CONNECTION WITH THE
# SOFTWARE OR THE USE OR OTHER DEALINGS IN THE SOFTWARE.

from __future__ import unicode_literals

import datetime
import pytz
import unittest

from django.http import HttpRequest
from django.template import Context, Template, TemplateSyntaxError
from django.utils.html import strip_spaces_between_tags

from djblets.testing.testcases import TestCase, TagTest
<<<<<<< HEAD
from djblets.util import dates
=======
from djblets.util.decorators import cached_property
>>>>>>> 349fd0cc
from djblets.util.http import (get_http_accept_lists,
                               get_http_requested_mimetype,
                               is_mimetype_a)
from djblets.util.serializers import DjbletsJSONEncoder
from djblets.util.templatetags import djblets_email, djblets_utils


def normalize_html(s):
    return strip_spaces_between_tags(s).strip()


class BoxTest(TagTest):
    def testPlain(self):
        """Testing box tag"""
        t = Template('{% load djblets_deco %}'
                     '{% box %}content{% endbox %}')

        self.assertEqual(normalize_html(t.render(Context({}))),
                         '<div class="box-container"><div class="box">' +
                         '<div class="box-inner">\ncontent\n  ' +
                         '</div></div></div>')

    def testClass(self):
        """Testing box tag (with extra class)"""
        t = Template('{% load djblets_deco %}'
                     '{% box "class" %}content{% endbox %}')

        self.assertEqual(normalize_html(t.render(Context({}))),
                         '<div class="box-container"><div class="box class">' +
                         '<div class="box-inner">\ncontent\n  ' +
                         '</div></div></div>')

    def testError(self):
        """Testing box tag (invalid usage)"""
        with self.assertRaises(TemplateSyntaxError):
            Template('{% load djblets_deco %}'
                     '{% box "class" "foo" %}content{% endbox %}')


class ErrorBoxTest(TagTest):
    def testPlain(self):
        """Testing errorbox tag"""
        t = Template('{% load djblets_deco %}'
                     '{% errorbox %}content{% enderrorbox %}')

        self.assertEqual(normalize_html(t.render(Context({}))),
                         '<div class="errorbox">\ncontent\n</div>')

    def testId(self):
        """Testing errorbox tag (with id)"""
        t = Template('{% load djblets_deco %}'
                     '{% errorbox "id" %}content{% enderrorbox %}')

        self.assertEqual(normalize_html(t.render(Context({}))),
                         '<div class="errorbox" id="id">\ncontent\n</div>')

    def testError(self):
        """Testing errorbox tag (invalid usage)"""
        with self.assertRaises(TemplateSyntaxError):
            Template('{% load djblets_deco %}'
                     '{% box "class" "foo" "foo" %}content{% endbox %}')


class HttpTest(TestCase):
    def setUp(self):
        self.request = HttpRequest()
        self.request.META['HTTP_ACCEPT'] = \
            'application/json;q=0.5,application/xml,text/plain;q=0.0,*/*;q=0.0'

    def test_http_accept_lists(self):
        """Testing djblets.http.get_http_accept_lists"""

        acceptable_mimetypes, unacceptable_mimetypes = \
            get_http_accept_lists(self.request)

        self.assertEqual(acceptable_mimetypes,
                         ['application/xml', 'application/json'])
        self.assertEqual(unacceptable_mimetypes, ['text/plain', '*/*'])

    def test_get_requested_mimetype_with_supported_mimetype(self):
        """Testing djblets.http.get_requested_mimetype with supported
        mimetype
        """
        self.assertEqual(
            get_http_requested_mimetype(self.request, ['foo/bar',
                                                       'application/json']),
            'application/json')
        self.assertEqual(
            get_http_requested_mimetype(self.request, ['application/xml']),
            'application/xml')
        self.assertEqual(
            get_http_requested_mimetype(self.request, ['application/json',
                                                       'application/xml']),
            'application/xml')

    def test_get_requested_mimetype_with_no_consensus(self):
        """Testing djblets.http.get_requested_mimetype with no consensus
        between client and server
        """
        self.request = HttpRequest()
        self.request.META['HTTP_ACCEPT'] = ('text/html,application/xhtml+xml,'
                                            'application/xml;q=0.9,*/*;q=0.8')

        self.assertEqual(
            get_http_requested_mimetype(self.request, ['application/json',
                                                       'application/x-foo']),
            'application/json')

    def test_get_requested_mimetype_with_wildcard_supported_mimetype(self):
        """Testing djblets.http.get_requested_mimetype with supported */*
        mimetype
        """
        self.request = HttpRequest()
        self.request.META['HTTP_ACCEPT'] = '*/*'
        self.assertEqual(
            get_http_requested_mimetype(self.request, ['application/json',
                                                       'application/xml']),
            'application/json')

    def test_get_requested_mimetype_with_unsupported_mimetype(self):
        """Testing djblets.http.get_requested_mimetype with unsupported
        mimetype
        """
        self.assertEqual(
            get_http_requested_mimetype(self.request, ['text/plain']),
            None)
        self.assertEqual(
            get_http_requested_mimetype(self.request, ['foo/bar']),
            None)

    def test_is_mimetype_a(self):
        """Testing djblets.util.http.is_mimetype_a"""
        self.assertTrue(is_mimetype_a('application/json',
                                      'application/json'))
        self.assertTrue(is_mimetype_a('application/vnd.foo+json',
                                      'application/json'))
        self.assertFalse(is_mimetype_a('application/xml',
                                       'application/json'))
        self.assertFalse(is_mimetype_a('foo/vnd.bar+json',
                                       'application/json'))


class AgeIdTest(TagTest):
    def setUp(self):
        TagTest.setUp(self)

        self.now = datetime.datetime.utcnow()

        self.context = {
            'now': self.now,
            'minus1': self.now - datetime.timedelta(1),
            'minus2': self.now - datetime.timedelta(2),
            'minus3': self.now - datetime.timedelta(3),
            'minus4': self.now - datetime.timedelta(4),
        }

    def testNow(self):
        """Testing ageid tag (now)"""
        self.assertEqual(djblets_utils.ageid(self.now), 'age1')

    def testMinus1(self):
        """Testing ageid tag (yesterday)"""
        self.assertEqual(djblets_utils.ageid(self.now - datetime.timedelta(1)),
                         'age2')

    def testMinus2(self):
        """Testing ageid tag (two days ago)"""
        self.assertEqual(djblets_utils.ageid(self.now - datetime.timedelta(2)),
                         'age3')

    def testMinus3(self):
        """Testing ageid tag (three days ago)"""
        self.assertEqual(djblets_utils.ageid(self.now - datetime.timedelta(3)),
                         'age4')

    def testMinus4(self):
        """Testing ageid tag (four days ago)"""
        self.assertEqual(djblets_utils.ageid(self.now - datetime.timedelta(4)),
                         'age5')

    def testNotDateTime(self):
        """Testing ageid tag (non-datetime object)"""
        class Foo:
            def __init__(self, now):
                self.day = now.day
                self.month = now.month
                self.year = now.year

        self.assertEqual(djblets_utils.ageid(Foo(self.now)), 'age1')


class TestEscapeSpaces(unittest.TestCase):
    def test(self):
        """Testing escapespaces filter"""
        self.assertEqual(djblets_utils.escapespaces('Hi there'),
                         'Hi there')
        self.assertEqual(djblets_utils.escapespaces('Hi  there'),
                         'Hi&nbsp; there')
        self.assertEqual(djblets_utils.escapespaces('Hi  there\n'),
                         'Hi&nbsp; there<br />')


class TestHumanizeList(unittest.TestCase):
    def test0(self):
        """Testing humanize_list filter (length 0)"""
        self.assertEqual(djblets_utils.humanize_list([]), '')

    def test1(self):
        """Testing humanize_list filter (length 1)"""
        self.assertEqual(djblets_utils.humanize_list(['a']), 'a')

    def test2(self):
        """Testing humanize_list filter (length 2)"""
        self.assertEqual(djblets_utils.humanize_list(['a', 'b']), 'a and b')

    def test3(self):
        """Testing humanize_list filter (length 3)"""
        self.assertEqual(djblets_utils.humanize_list(['a', 'b', 'c']),
                         'a, b and c')

    def test4(self):
        """Testing humanize_list filter (length 4)"""
        self.assertEqual(djblets_utils.humanize_list(['a', 'b', 'c', 'd']),
                         'a, b, c, and d')


class TestIndent(unittest.TestCase):
    def test(self):
        """Testing indent filter"""
        self.assertEqual(djblets_utils.indent('foo'), '    foo')
        self.assertEqual(djblets_utils.indent('foo', 3), '   foo')
        self.assertEqual(djblets_utils.indent('foo\nbar'),
                         '    foo\n    bar')


class QuotedEmailTagTest(TagTest):
    def testInvalid(self):
        """Testing quoted_email tag (invalid usage)"""
        with self.assertRaises(TemplateSyntaxError):
            Template('{% load djblets_email %}'
                     '{% quoted_email %}content{% end_quoted_email %}')


class CondenseTagTest(TagTest):
    tag_content = 'foo\nbar\n\n\n\n\n\n\nfoobar!'

    def test_plain(self):
        """Testing condense tag"""
        t = Template('{% load djblets_email %}'
                     '{% condense %}' +
                     self.tag_content +
                     '{% endcondense %}')

        self.assertEqual(normalize_html(t.render(Context({}))),
                         "foo\nbar\n\n\nfoobar!")

    def test_with_max_indents(self):
        """Testing condense tag with custom max_indents"""
        t = Template('{% load djblets_email %}'
                     '{% condense 1 %}' +
                     self.tag_content +
                     '{% endcondense %}')
        self.assertEqual(normalize_html(t.render(Context({}))),
                         "foo\nbar\nfoobar!")


class QuoteTextFilterTest(unittest.TestCase):
    def testPlain(self):
        """Testing quote_text filter (default level)"""
        self.assertEqual(djblets_email.quote_text('foo\nbar'),
                         "> foo\n> bar")

    def testLevel2(self):
        """Testing quote_text filter (level 2)"""
        self.assertEqual(djblets_email.quote_text('foo\nbar', 2),
                         "> > foo\n> > bar")


class DjbletsJSONEncoderTests(TestCase):
    """Tests for djblets.util.serializers.DjbletsJSONEncoder."""

    def test_object_to_json(self):
        """Testing DjbletsJSONEncoder.encode for an object with a to_json()
        method
        """
        class TestObject(object):
            def to_json(self):
                return {
                    'foo': 1,
                }

        obj = TestObject()
        encoder = DjbletsJSONEncoder()

        self.assertEqual(encoder.encode(obj), '{"foo": 1}')

    def test_datetime(self):
        """Testing DjbletsJSONENcoder.encode with datetimes"""
        encoder = DjbletsJSONEncoder()
        self.assertEqual(
            encoder.encode(datetime.datetime(2016, 8, 26, 3, 3, 26, 123456)),
            '"2016-08-26T03:03:26"')

<<<<<<< HEAD
    def test_datetime_with_strip_ms(self):
        """Testing DjbletsJSONENcoder.encode with datetimes when using
        strip_datetime_ms=False
        """
        encoder = DjbletsJSONEncoder(strip_datetime_ms=False)
        self.assertEqual(
            encoder.encode(datetime.datetime(2016, 8, 26, 3, 3, 26, 123456)),
            '"2016-08-26T03:03:26.123"')


class DatesTests(TestCase):
    """Tests for djblets.util.dates."""

    def test_http_date_with_datetime(self):
        """Testing http_date with datetime"""
        date_time = datetime.datetime(2016, 8, 26, 3, 3, 26, 123456)
        self.assertEqual(
            dates.http_date(date_time),
            'Fri, 26 Aug 2016 03:03:26 GMT')

    def test_http_date_with_date_string(self):
        """Testing http_date with date string"""
        date = '20/06/2016'
        self.assertEqual(dates.http_date(date), date)

    def test_http_date_with_unix_timestamp(self):
        """Testing http_date with unix timestamp"""
        unix_timestamp = '1466424000'
        self.assertEqual(dates.http_date(unix_timestamp), unix_timestamp)

    def test_get_latest_timestamp_with_empty_list(self):
        """Testing get_latest_timestamp without any timestamps in the
         list
         """
        self.assertEqual(dates.get_latest_timestamp([]), None)

    def test_get_latest_timestamp_with_jumbled_list(self):
        """Testing get_latest_timestamp with unsorted date time
        list.
         """
        self.assertEqual(dates.get_latest_timestamp([
            '1453204800',
            '1466337600',
            '1466424000'
        ]), '1466424000')

    def test_date_time_is_in_utc(self):
        """Testing get_tz_aware_utcnow returns UTC time."""
        utc_time = dates.get_tz_aware_utcnow()
        self.assertEqual(utc_time.tzinfo, pytz.utc)
=======
        self.assertEqual(encoder.encode(obj), '{"foo": 1}')


class DecoratorTests(TestCase):
    """Tests for djblets.util.decorators."""

    def test_cached_property(self):
        """Testing @cached_property retains attributes and docstring"""
        class MyClass(object):
            def expensive_method(self, state=[0]):
                state[0] += 1

                return state[0]

            def my_prop1(self):
                """This is my docstring."""
                return self.expensive_method()

            my_prop1.some_attr = 105
            my_prop1 = cached_property(my_prop1)

            @cached_property
            def my_prop2(self):
                """Another one!"""
                return 'foo'

        instance = MyClass()

        self.assertEqual(instance.my_prop1, 1)
        self.assertEqual(instance.my_prop1, 1)
        self.assertEqual(instance.my_prop2, 'foo')

        prop1_instance = instance.__class__.__dict__['my_prop1']
        self.assertEqual(prop1_instance.__name__, 'my_prop1')
        self.assertEqual(prop1_instance.__doc__, 'This is my docstring.')
        self.assertEqual(getattr(prop1_instance, 'some_attr'), 105)

        prop2_instance = instance.__class__.__dict__['my_prop2']
        self.assertEqual(prop2_instance.__name__, 'my_prop2')
        self.assertEqual(prop2_instance.__doc__, 'Another one!')
        self.assertFalse(hasattr(prop2_instance, 'some_attr'))
>>>>>>> 349fd0cc
<|MERGE_RESOLUTION|>--- conflicted
+++ resolved
@@ -34,11 +34,8 @@
 from django.utils.html import strip_spaces_between_tags
 
 from djblets.testing.testcases import TestCase, TagTest
-<<<<<<< HEAD
 from djblets.util import dates
-=======
 from djblets.util.decorators import cached_property
->>>>>>> 349fd0cc
 from djblets.util.http import (get_http_accept_lists,
                                get_http_requested_mimetype,
                                is_mimetype_a)
@@ -342,7 +339,6 @@
             encoder.encode(datetime.datetime(2016, 8, 26, 3, 3, 26, 123456)),
             '"2016-08-26T03:03:26"')
 
-<<<<<<< HEAD
     def test_datetime_with_strip_ms(self):
         """Testing DjbletsJSONENcoder.encode with datetimes when using
         strip_datetime_ms=False
@@ -393,8 +389,6 @@
         """Testing get_tz_aware_utcnow returns UTC time."""
         utc_time = dates.get_tz_aware_utcnow()
         self.assertEqual(utc_time.tzinfo, pytz.utc)
-=======
-        self.assertEqual(encoder.encode(obj), '{"foo": 1}')
 
 
 class DecoratorTests(TestCase):
@@ -434,5 +428,4 @@
         prop2_instance = instance.__class__.__dict__['my_prop2']
         self.assertEqual(prop2_instance.__name__, 'my_prop2')
         self.assertEqual(prop2_instance.__doc__, 'Another one!')
-        self.assertFalse(hasattr(prop2_instance, 'some_attr'))
->>>>>>> 349fd0cc
+        self.assertFalse(hasattr(prop2_instance, 'some_attr'))