--- conflicted
+++ resolved
@@ -82,12 +82,8 @@
 #: Dependencies required for static media building.
 frontend_buildkit_npm_dependencies: Dict[str, str] = {
     '@beanbag/frontend-buildkit': '^1.2.0',
-<<<<<<< HEAD
-    '@beanbag/ink': '^0.5.2',
+    '@beanbag/ink': '^0.6.0',
     '@beanbag/jasmine-suites': '~2.0.0',
-=======
-    '@beanbag/ink': '^0.6.0',
->>>>>>> e62942d8
     '@beanbag/spina': '^3.1.1',
     '@types/jquery': '^3.5.30',
     '@types/underscore': '^1.11.4',
