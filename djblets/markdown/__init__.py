from __future__ import absolute_import, unicode_literals

import re
import sys
from xml.dom.minidom import parseString

from django.utils import six
from django.utils.six.moves import cStringIO as StringIO, range
from django.utils.six.moves.html_entities import name2codepoint
from markdown import markdownFromFile


default_app_config = 'djblets.markdown.apps.MarkdownAppConfig'


MARKDOWN_ALL_ESCAPED_CHARS = (
    '\\', '`', '*', '_', '{', '}', '[', ']', '(', ')', '>', '#',
    '+', '-', '.', '!',
)

MARKDOWN_SPECIAL_CHARS = re.escape(r''.join(MARKDOWN_ALL_ESCAPED_CHARS))
MARKDOWN_SPECIAL_CHARS_RE = re.compile(r'([%s])' % MARKDOWN_SPECIAL_CHARS)

# Markdown.ESCAPED_CHARS lists several characters to escape, but it's not
# that simple. We only want to escape certain things if they'll actually affect
# the Markdown rendering, because otherwise it's annoying to look at the
# source.
MARKDOWN_ESCAPED_CHARS = set(MARKDOWN_ALL_ESCAPED_CHARS) - {
    '.', '#', '-', '+', '_', '(', ')', '*', '>'
}

ESCAPE_CHARS_RE = re.compile(r"""
    (
    # Numeric lists start with leading whitespace, one or more digits,
    # and then a period
      ^\s*(\d+\.)\s

    # ATX-style headers start with a hash at the beginning of the line.
    | ^\s*(\#+)

    # + and - have special meaning (lists, headers, and rules), but only if
    # they're at the start of the line.
    | ^\s*([-\+]+)

    # _ indicates italic, and __ indicates bold, but not when in the middle
    # of a word.
    #
    | (?<!\w|_)(__?)
    | (__?)(?!\w|_)

    # This is an alternate format for italic and bold, using * instead of _.
    | (?<!\w|\*)(\*\*?)
    | (\*\*?)(?!\w|\*)

    # Named links are in the form of [name](url).
    | (\[) [^\]]* (\]) (\() [^\)]* (\))

    # '>' need only be escaped for blockquotes ('> ...') or automatic links
    # ('<http://...> or <user@example.com>).
    | ^((?:\s*>)+)
    | (?:<(?:(?:[Ff]|[Hh][Tt])[Tt][Pp][Ss]?://[^>]*))(>)
    | (?:<[^> \!]*@[^> ]*)(>)

    # All other special characters
    | ([%s])
    )
    """ % re.escape(''.join(MARKDOWN_ESCAPED_CHARS)),
    re.M | re.VERBOSE)
UNESCAPE_CHARS_RE = re.compile(r'\\([%s])' % MARKDOWN_SPECIAL_CHARS)

ILLEGAL_XML_CHARS_RE = None
_ILLEGAL_XML_CHAR_CODES_SET = None


def markdown_escape(text):
    """Escape text for use in Markdown.

    This will escape the provided text so that none of the characters will
    be rendered specially by Markdown.
    """
    def _escape_matches(m):
        prev_end = m.start(0)
        new_s = []

        for i, group in enumerate(m.groups()[1:], start=2):
            if group:
                new_s.append(m.string[prev_end:m.start(i)])
                new_s.append(MARKDOWN_SPECIAL_CHARS_RE.sub(r'\\\1', group))
                prev_end = m.end(i)

        new_s.append(m.string[prev_end:m.end(0)])

        return ''.join(new_s)

    return ESCAPE_CHARS_RE.sub(_escape_matches, text)


def markdown_unescape(escaped_text):
    """Unescape Markdown-escaped text.

    This will unescape the provided Markdown-formatted text so that any
    escaped characters will be unescaped.
    """
    text = UNESCAPE_CHARS_RE.sub(r'\1', escaped_text)

    split = text.split('\n')
    for i, line in enumerate(split):
        if line.startswith('&nbsp;   '):
            split[i] = ' ' + line[6:]
        elif line.startswith('&nbsp;\t'):
            split[i] = line[6:]

    return '\n'.join(split)


def iter_markdown_lines(markdown_html):
    """Iterate over lines of Markdown, normalizing for individual display.

    Generated Markdown HTML cannot by itself be handled on a per-line-basis.
    Code blocks, for example, will consist of multiple lines of content
    contained within a <pre> tag. Likewise, lists will be a bunch of
    <li> tags inside a <ul> tag, and individually do not form valid lists.

    This function iterates through the Markdown tree and generates
    self-contained lines of HTML that can be rendered individually.
    """
    nodes = get_markdown_element_tree(markdown_html)

    for node in nodes:
        if node.nodeType == node.ELEMENT_NODE:
            if (node.tagName == 'div' and
                node.attributes.get('class', 'codehilite')):
                # This is a code block, which will consist of a bunch of lines
                # for the source code. It contains a single <pre> element
                # within it that contains the full code block. We want to split
                # that up into individual lines which are each wrapped in their
                # own <div class="codehilite"><pre> elements.
                child_lines = node.firstChild.toxml().splitlines()

                # The first and last lines in child_lines begin and end with
                # <pre> and </pre>, respectively. Clear that out.
                assert child_lines[0].startswith('<pre>')
                assert child_lines[-1].endswith('</pre>')
                child_lines[0] = child_lines[0][len('<pre>'):]
                child_lines[-1] = child_lines[-1][:-len('</pre>')]
                if not child_lines[-1]:
                    child_lines = child_lines[:-1]

                fmt = '<div class="codehilite%s"><pre>%s</pre></div>'

                # If there's just a single line, output that directly
                if len(child_lines) == 1:
                    yield fmt % ('', child_lines[0])
                elif len(child_lines) > 1:
                    yield fmt % (' codehilite-multiline-start', child_lines[0])

                    for line in child_lines[1:-1]:
                        yield fmt % (' codehilite-multiline-middle', line)

                    yield fmt % (' codehilite-multiline-end', child_lines[-1])
            elif node.tagName in ('ul', 'ol'):
                # This is a list. We'll need to split all of its items
                # into individual lists, in order to retain bullet points
                # or the numbers.
                #
                # For the case of numbers, we can set each list to start
                # at the appropriate number so that they don't all say "1."
                start = node.attributes.get('start')
                if start is not None:
                    try:
                        i = int(start.value)
                    except ValueError:
                        i = 1
                else:
                    i = 1

                for child_node in node.childNodes:
                    if (child_node.nodeType == child_node.ELEMENT_NODE and
                        child_node.tagName == 'li'):
                        # This is a list item element. It may be multiple
                        # lines, but we'll have to treat it as one line.
                        yield '<%s start="%s">%s</%s>' % (
                            node.tagName, i, child_node.toxml(),
                            node.tagName)

                        i += 1
            elif node.tagName == 'p':
                # This is a paragraph, possibly containing multiple lines.
                for line in node.toxml().splitlines():
                    yield line
            else:
                # Whatever this is, treat it as one block.
                yield node.toxml()
        elif node.nodeType == node.TEXT_NODE:
            # This may be several blank extraneous blank lines, due to
            # Markdown's generation from invisible markup like fences.
            # We want to condense this down to one blank line.
            yield '\n'


def get_markdown_element_tree(markdown_html):
    """Return an XML element tree for Markdown-generated HTML.

    This will build the tree and return all nodes representing the rendered
    Markdown content. The element tree is generated using Python's
    :py:mod:`xml.dom.minidom`.

    Args:
        markdown_html (bytes or unicode):
            The Markdown-generated HTML to parse.

    Returns:
        xml.dom.minicompat.NodeList:
            The list of nodes representing the Markdown-generated HTML.
    """
    markdown_html = sanitize_illegal_chars_for_xml(markdown_html)

    # Python-Markdown converts all characters in an e-mail address to
    # entities (likely to avoid e-mail address harvesting). It optimistically
    # tries to use named HTML entities for special characters, but these won't
    # be known to an XML parser.
    #
    # Since there's no easy way to register entities with xml.dom.minidom, and
    # we don't want to change the return type, the easiest solution is to
    # convert named entites back to character codes through a regex before
    # parsing.
    illegal_chars_set = _get_illegal_char_codes_set_for_xml()
    unknown_code = ord('?')
    unknown_entity = '#%s' % unknown_code

    def _handle_entity(m):
        entity = m.group(1)

        if entity.startswith('#'):
            try:
                if entity.startswith('#x'):
                    value = int(entity[2:], 16)
                else:
                    value = int(entity[1:])

                if value in illegal_chars_set:
                    entity = unknown_entity
            except ValueError:
                entity = unknown_entity

            return '&%s;' % entity
        else:
            return '&#%s;' % name2codepoint.get(entity, unknown_code)

    markdown_html = re.sub(r'&([^;]+);', _handle_entity, markdown_html,
                           flags=re.M)

    doc = parseString(('<html>%s</html>' % markdown_html).encode('utf-8'))

    return doc.childNodes[0].childNodes


def sanitize_illegal_chars_for_xml(s):
    """Sanitize a string, removing characters illegal in XML.

    This will remove a number of characters that would break the XML parser.
    They may be in the string due to a copy/paste.

    Note that this will not perform any security-related sanitization of the
    HTML. It's purely a parsing aid for dealing with illegal characters.

    This code is courtesy of the XmlRpcPlugin developers, as documented
    here: http://stackoverflow.com/a/22273639

    Args:
        s (unicode):
            The string to sanitize.

    Returns:
        unicode:
        The resulting sanitized HTML.
    """
    global ILLEGAL_XML_CHARS_RE

    if ILLEGAL_XML_CHARS_RE is None:
<<<<<<< HEAD
        _illegal_unichrs = [
            (0x00, 0x08), (0x0B, 0x0C), (0x0E, 0x1F), (0x7F, 0x84),
            (0x86, 0x9F), (0xFDD0, 0xFDDF), (0xFFFE, 0xFFFF)
        ]

        if sys.maxunicode > 0x10000:
            _illegal_unichrs += [
                (0x1FFFE, 0x1FFFF), (0x2FFFE, 0x2FFFF), (0x3FFFE, 0x3FFFF),
                (0x4FFFE, 0x4FFFF), (0x5FFFE, 0x5FFFF), (0x6FFFE, 0x6FFFF),
                (0x7FFFE, 0x7FFFF), (0x8FFFE, 0x8FFFF), (0x9FFFE, 0x9FFFF),
                (0xAFFFE, 0xAFFFF), (0xBFFFE, 0xBFFFF), (0xCFFFE, 0xCFFFF),
                (0xDFFFE, 0xDFFFF), (0xEFFFE, 0xEFFFF), (0xFFFFE, 0xFFFFF),
                (0x10FFFE, 0x10FFFF)
            ]

        ILLEGAL_XML_CHARS_RE = re.compile('[%s]' % ''.join([
            '%s-%s' % (six.unichr(low), six.unichr(high))
            for low, high in _illegal_unichrs
        ]))
=======
        ILLEGAL_XML_CHARS_RE = re.compile('[%s]' % ''.join(
            '%s-%s' % (unichr(low), unichr(high))
            for low, high in _get_illegal_chars_for_xml()
        ))
>>>>>>> e93e526b

    if isinstance(s, bytes):
        s = s.decode('utf-8')

    return ILLEGAL_XML_CHARS_RE.sub('', s)


def render_markdown_from_file(f, **markdown_kwargs):
    """Render Markdown text from a file stream to HTML."""
    s = StringIO()
    markdownFromFile(input=f, output=s, **markdown_kwargs)
    html = s.getvalue()
    s.close()

    return html


def _get_illegal_char_codes_set_for_xml():
    """Return a set of all illegal character codes for an XML document.

    The set will contain a numeric character code for every single character
    that's considered invalid in an XML document.

    Version Added:
        1.0.18

    Returns:
        set of int:
        A set of all illegal character codes.
    """
    global _ILLEGAL_XML_CHAR_CODES_SET

    if _ILLEGAL_XML_CHAR_CODES_SET is None:
        _ILLEGAL_XML_CHAR_CODES_SET = set()

        for illegal_range in _get_illegal_chars_for_xml():
            _ILLEGAL_XML_CHAR_CODES_SET.update(range(illegal_range[0],
                                                     illegal_range[1] + 1))

    return _ILLEGAL_XML_CHAR_CODES_SET


def _get_illegal_chars_for_xml():
    """Return all illegal character ranges for an XML document.

    This is used internally to build ranges of characters that aren't
    valid in an XML document, for the purposes of building regexes and
    maps for filtering them out.

    We don't cache the result, because this will only ever be generated
    up to two times per process. The end results themselves are cached, and
    there's no point in keeping the raw lists in memory.

    Version Added:
        1.0.18

    Returns:
        list of tuple:
        The list of inclusive illegal character ranges.
    """
    illegal_unichrs = [
        (0x00, 0x08), (0x0B, 0x0C), (0x0E, 0x1F), (0x7F, 0x84),
        (0x86, 0x9F), (0xFDD0, 0xFDDF), (0xFFFE, 0xFFFF),
    ]

    if sys.maxunicode > 0x10000:
        illegal_unichrs += [
            (0x1FFFE, 0x1FFFF), (0x2FFFE, 0x2FFFF), (0x3FFFE, 0x3FFFF),
            (0x4FFFE, 0x4FFFF), (0x5FFFE, 0x5FFFF), (0x6FFFE, 0x6FFFF),
            (0x7FFFE, 0x7FFFF), (0x8FFFE, 0x8FFFF), (0x9FFFE, 0x9FFFF),
            (0xAFFFE, 0xAFFFF), (0xBFFFE, 0xBFFFF), (0xCFFFE, 0xCFFFF),
            (0xDFFFE, 0xDFFFF), (0xEFFFE, 0xEFFFF), (0xFFFFE, 0xFFFFF),
            (0x10FFFE, 0x10FFFF),
        ]

    return illegal_unichrs<|MERGE_RESOLUTION|>--- conflicted
+++ resolved
@@ -278,32 +278,10 @@
     global ILLEGAL_XML_CHARS_RE
 
     if ILLEGAL_XML_CHARS_RE is None:
-<<<<<<< HEAD
-        _illegal_unichrs = [
-            (0x00, 0x08), (0x0B, 0x0C), (0x0E, 0x1F), (0x7F, 0x84),
-            (0x86, 0x9F), (0xFDD0, 0xFDDF), (0xFFFE, 0xFFFF)
-        ]
-
-        if sys.maxunicode > 0x10000:
-            _illegal_unichrs += [
-                (0x1FFFE, 0x1FFFF), (0x2FFFE, 0x2FFFF), (0x3FFFE, 0x3FFFF),
-                (0x4FFFE, 0x4FFFF), (0x5FFFE, 0x5FFFF), (0x6FFFE, 0x6FFFF),
-                (0x7FFFE, 0x7FFFF), (0x8FFFE, 0x8FFFF), (0x9FFFE, 0x9FFFF),
-                (0xAFFFE, 0xAFFFF), (0xBFFFE, 0xBFFFF), (0xCFFFE, 0xCFFFF),
-                (0xDFFFE, 0xDFFFF), (0xEFFFE, 0xEFFFF), (0xFFFFE, 0xFFFFF),
-                (0x10FFFE, 0x10FFFF)
-            ]
-
-        ILLEGAL_XML_CHARS_RE = re.compile('[%s]' % ''.join([
+        ILLEGAL_XML_CHARS_RE = re.compile('[%s]' % ''.join(
             '%s-%s' % (six.unichr(low), six.unichr(high))
-            for low, high in _illegal_unichrs
-        ]))
-=======
-        ILLEGAL_XML_CHARS_RE = re.compile('[%s]' % ''.join(
-            '%s-%s' % (unichr(low), unichr(high))
             for low, high in _get_illegal_chars_for_xml()
         ))
->>>>>>> e93e526b
 
     if isinstance(s, bytes):
         s = s.decode('utf-8')
