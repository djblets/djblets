--- conflicted
+++ resolved
@@ -143,11 +143,7 @@
         'STYLESHEETS': stylesheet_bundles,
         'BABEL_BINARY': babel_bin_path,
         'BABEL_ARGUMENTS': [
-<<<<<<< HEAD
-            '--presets', '@babel/env',
-=======
             '--presets', '@babel/preset-env',
->>>>>>> c0edbdfb
             '--plugins', ','.join(babel_plugins),
             '-s', 'true',
         ] + babel_extra_args,
