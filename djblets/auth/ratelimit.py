--- conflicted
+++ resolved
@@ -4,33 +4,21 @@
 
 import logging
 import re
-<<<<<<< HEAD
-import time
-from typing import Any, Optional, TYPE_CHECKING
-=======
-from typing import TYPE_CHECKING
->>>>>>> 5b8a3e6b
+from typing import TYPE_CHECKING, TypedDict
 
 from django.conf import settings
 from django.core.exceptions import ImproperlyConfigured
-<<<<<<< HEAD
-from typing_extensions import Self, TypedDict
-=======
 from django.utils.translation import gettext as _
 from housekeeping import ClassDeprecatedMixin
 
 from djblets.deprecation import RemovedInDjblets70Warning
 from djblets.http.requests import get_http_request_ip
 from djblets.protect.ratelimit import RateLimit, check_rate_limit
->>>>>>> 5b8a3e6b
 
 if TYPE_CHECKING:
     from collections.abc import Sequence
     from typing import Any
 
-    from django.http import HttpRequest
-
-if TYPE_CHECKING:
     from django.http import HttpRequest
 
 
@@ -69,9 +57,8 @@
 }
 
 
-<<<<<<< HEAD
 class UsageCount(TypedDict):
-    """Rate limit status for a given user or IP address.
+    """Rate limit states for a given user or IP address.
 
     Version Added:
         6.0
@@ -83,12 +70,10 @@
     #: The number of attempts allowed.
     limit: int
 
-    #: The time left before rate limit is over.
+    #: The time left before the rate limit is over.
     time_left: int
 
 
-=======
->>>>>>> 5b8a3e6b
 def get_user_id_or_ip(
     request: HttpRequest,
 ) -> str:
@@ -106,66 +91,9 @@
     if hasattr(request, 'user') and request.user.is_authenticated:
         return str(request.user.pk)
 
-<<<<<<< HEAD
-    try:
-        return request.META['HTTP_X_REAL_IP']
-    except KeyError:
-        try:
-            return request.META['HTTP_X_FORWARDED_FOR'].split(',')[0].strip()
-        except KeyError:
-            return request.META['REMOTE_ADDR']
-
-
-def _get_time_int() -> int:
-    """Return the current time as an integer rounded to the nearest second.
-
-    This is available as a convenience wrapper to help with unit testing.
-
-    Version Added:
-        2.3.4
-
-    Returns:
-        int:
-        The current time rounded to the nearest second.
-    """
-    return int(time.time())
-
-
-def _get_window(
-    period: int,
-    timestamp: int,
-) -> int:
-    """Return window period within the given time period.
-
-    This helps determine the time left before the rate limit is over
-    for the given user (see ``time_left`` variable in
-    :py:func:`get_usage_count`).
-
-    Args:
-        period (int):
-            The total time period in seconds from the rate.
-
-        timestamp (int):
-            The time in seconds used as "now" for the window calculation.
-
-            Version Added:
-                2.3.4
-
-    Returns:
-        int:
-        The window period.
-    """
-    if period == 1:
-        return timestamp
-
-    return timestamp - (timestamp % period) + period
-
-
-=======
     return get_http_request_ip(request)
 
 
->>>>>>> 5b8a3e6b
 def is_ratelimited(
     request: HttpRequest,
     increment: bool = False,
@@ -192,7 +120,6 @@
         Whether the current user has exceeded the rate limit of login attempts.
     """
     usage = get_usage_count(request, increment, limit_type)
-
     return (usage is not None and
             usage['count'] > usage['limit'])
 
@@ -201,11 +128,7 @@
     request: HttpRequest,
     increment: bool = False,
     limit_type: int = RATE_LIMIT_LOGIN,
-<<<<<<< HEAD
-) -> Optional[UsageCount]:
-=======
-) -> dict[str, Any] | None:
->>>>>>> 5b8a3e6b
+) -> UsageCount | None:
     """Return rate limit status for a given user or IP address.
 
     This method performs validation checks on the input parameters
@@ -229,25 +152,6 @@
         UsageCount:
         The rate limit status.
 
-<<<<<<< HEAD
-    Raises:
-        django.core.exceptions.ImproperlyConfigured:
-            The :django:setting:`LOGIN_LIMIT_RATE` setting could not be parsed.
-    """
-    try:
-        try:
-            settings_key, default_value, cache_key_prefix = \
-                _RATE_LIMIT_DATA[limit_type]
-        except KeyError:
-            raise ValueError(
-                f'"limit_type" argument had unexpected value "{limit_type}"')
-=======
-        ``limit`` (:py:class:`int`):
-            The number of attempts allowed.
-
-        ``time_left`` (:py:class:`int`):
-            The time left before rate limit is over.
-
     Raises:
         ValueError:
             An invalid value was specified for ``limit_type``.
@@ -260,7 +164,6 @@
     except KeyError:
         raise ValueError(_('"limit_type" argument had unexpected value "%s"')
                          % limit_type)
->>>>>>> 5b8a3e6b
 
     limit_str = getattr(settings, settings_key, default_value)
 
@@ -292,9 +195,6 @@
     }
 
 
-<<<<<<< HEAD
-class Rate:
-=======
 def _get_auth_rate_limit_key(
     request: HttpRequest,
     *,
@@ -339,7 +239,6 @@
 
 class Rate(ClassDeprecatedMixin,
            warning_cls=RemovedInDjblets70Warning):
->>>>>>> 5b8a3e6b
     """A rate representing login attempt frequency.
 
     The main functionality of this class is found in the :py:meth:`parse`
@@ -369,29 +268,16 @@
     #: Regular expression that interprets the rate string.
     RATE_RE = re.compile(r'(\d+)/(\d*)([smhd])?')
 
-    ######################
-    # Instance variables #
-    ######################
-
-    #: The number of failed login attempts allowed.
-    count: int
-
-    #: The time period for the login attempts in seconds.
-    seconds: int
-
     @classmethod
-    def parse(
-        cls,
-        rate_str: str,
-    ) -> Self:
+    def parse(cls, rate_str):
         """Return a Rate parsed from the given rate string.
 
         Converts the given rate string into a Rate object, which contains
         the number of login attempts allowed (count) and the time period
-        allotted for these attempts (seconds).
+        alotted for these attempts (seconds).
 
         Args:
-            rate_str (str):
+            rate (unicode):
                 The number of attempts allowed within a period
                 of time (can be seconds, minutes, hours, or days).
 
@@ -403,18 +289,14 @@
 
         Raises:
             ValueError:
-<<<<<<< HEAD
-                The value could not be parsed.
-=======
                 The provided ``rate_str`` value could not be parsed.
->>>>>>> 5b8a3e6b
         """
         m = Rate.RATE_RE.match(rate_str)
 
         if m:
             count, multiplier, period = m.groups()
         else:
-            raise ValueError(f'Could not parse given rate "{rate_str}".')
+            raise ValueError('Could not parse given rate: %s.' % rate_str)
 
         seconds = Rate.PERIODS[period or 's']
 
@@ -423,11 +305,7 @@
 
         return cls(count=int(count), seconds=seconds)
 
-    def __init__(
-        self,
-        count: int,
-        seconds: int,
-    ) -> None:
+    def __init__(self, count, seconds):
         """Initialize attributes for the Rate object.
 
         This initializes the number of failed login attempts allowed, and
@@ -444,10 +322,7 @@
         self.count = count
         self.seconds = seconds
 
-    def __eq__(
-        self,
-        other: Any,
-    ) -> bool:
+    def __eq__(self, other):
         """Return whether the two Rate instances are equal.
 
         Returns:
