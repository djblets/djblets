#
# tests.py -- Unit tests for classes in djblets.webapi
#
# Copyright (c) 2011  Beanbag, Inc.
#
# Permission is hereby granted, free of charge, to any person obtaining
# a copy of this software and associated documentation files (the
# "Software"), to deal in the Software without restriction, including
# without limitation the rights to use, copy, modify, merge, publish,
# distribute, sublicense, and/or sell copies of the Software, and to
# permit persons to whom the Software is furnished to do so, subject to
# the following conditions:
#
# The above copyright notice and this permission notice shall be included
# in all copies or substantial portions of the Software.
#
# THE SOFTWARE IS PROVIDED "AS IS", WITHOUT WARRANTY OF ANY KIND,
# EXPRESS OR IMPLIED, INCLUDING BUT NOT LIMITED TO THE WARRANTIES OF
# MERCHANTABILITY, FITNESS FOR A PARTICULAR PURPOSE AND NONINFRINGEMENT.
# IN NO EVENT SHALL THE AUTHORS OR COPYRIGHT HOLDERS BE LIABLE FOR ANY
# CLAIM, DAMAGES OR OTHER LIABILITY, WHETHER IN AN ACTION OF CONTRACT,
# TORT OR OTHERWISE, ARISING FROM, OUT OF OR IN CONNECTION WITH THE
# SOFTWARE OR THE USE OR OTHER DEALINGS IN THE SOFTWARE.

from __future__ import print_function, unicode_literals

import json
import warnings

from django.contrib.auth.models import AnonymousUser, User
from django.db.models import Model
from django.test.client import RequestFactory
from django.utils import six

from djblets.testing.testcases import TestCase
from djblets.webapi.decorators import (copy_webapi_decorator_data,
                                       webapi_login_required,
                                       webapi_permission_required,
                                       webapi_request_fields,
                                       webapi_response_errors)
from djblets.webapi.errors import (DOES_NOT_EXIST, INVALID_FORM_DATA,
                                   NOT_LOGGED_IN, PERMISSION_DENIED,
                                   WebAPIError)
from djblets.webapi.resources import (UserResource, WebAPIResource,
                                      unregister_resource)


class WebAPIDecoratorTests(TestCase):
    def test_copy_webapi_decorator_data(self):
        """Testing copy_webapi_decorator_data"""
        def func1():
            """Function 1"""

        def func2():
            """Function 2"""

        func1.test1 = True
        func1.response_errors = set(['a', 'b'])
        func2.test2 = True
        func2.response_errors = set(['c', 'd'])

        result = copy_webapi_decorator_data(func1, func2)
        self.assertEqual(result, func2)

        self.assertTrue(hasattr(func2, 'test1'))
        self.assertTrue(hasattr(func2, 'test2'))
        self.assertTrue(hasattr(func2, 'response_errors'))
        self.assertTrue(func2.test1)
        self.assertTrue(func2.test2)
        self.assertEqual(func2.response_errors, set(['a', 'b', 'c', 'd']))
        self.assertEqual(func2.__doc__, 'Function 1')
        self.assertEqual(func2.__name__, 'func1')

        self.assertFalse(hasattr(func1, 'test2'))
        self.assertEqual(func1.response_errors, set(['a', 'b']))

    def test_webapi_response_errors_state(self):
        """Testing @webapi_response_errors state"""
        def orig_func():
            """Function 1"""

        func = webapi_response_errors(DOES_NOT_EXIST, NOT_LOGGED_IN)(orig_func)

        self.assertFalse(hasattr(orig_func, 'response_errors'))

        self.assertEqual(func.__name__, 'orig_func')
        self.assertEqual(func.__doc__, 'Function 1')
        self.assertTrue(hasattr(func, 'response_errors'))
        self.assertEqual(func.response_errors,
                         set([DOES_NOT_EXIST, NOT_LOGGED_IN]))

    def test_webapi_response_errors_preserves_state(self):
        """Testing @webapi_response_errors preserves decorator state"""
        @webapi_response_errors(DOES_NOT_EXIST)
        @webapi_response_errors(NOT_LOGGED_IN)
        def func():
            """Function 1"""

        self.assertEqual(func.__name__, 'func')
        self.assertEqual(func.__doc__, 'Function 1')
        self.assertTrue(hasattr(func, 'response_errors'))
        self.assertEqual(func.response_errors,
                         set([DOES_NOT_EXIST, NOT_LOGGED_IN]))

    def test_webapi_response_errors_call(self):
        """Testing @webapi_response_errors calls original function"""
        @webapi_response_errors(DOES_NOT_EXIST, NOT_LOGGED_IN)
        def func():
            func.seen = True

        func()

        self.assertTrue(hasattr(func, 'seen'))

    def test_webapi_login_required_state(self):
        """Testing @webapi_login_required state"""
        def orig_func():
            """Function 1"""

        func = webapi_login_required(orig_func)

        self.assertFalse(hasattr(orig_func, 'login_required'))
        self.assertFalse(hasattr(orig_func, 'response_errors'))

        self.assertEqual(func.__name__, 'orig_func')
        self.assertEqual(func.__doc__, 'Function 1')
        self.assertTrue(hasattr(func, 'response_errors'))
        self.assertTrue(hasattr(func, 'login_required'))
        self.assertTrue(func.login_required)
        self.assertEqual(func.response_errors, set([NOT_LOGGED_IN]))

    def test_webapi_login_required_preserves_state(self):
        """Testing @webapi_login_required preserves decorator state"""
        @webapi_response_errors(DOES_NOT_EXIST)
        def orig_func():
            """Function 1"""

        func = webapi_login_required(orig_func)

        self.assertFalse(hasattr(orig_func, 'login_required'))

        self.assertEqual(func.__name__, 'orig_func')
        self.assertEqual(func.__doc__, 'Function 1')
        self.assertTrue(hasattr(func, 'response_errors'))
        self.assertTrue(hasattr(func, 'login_required'))
        self.assertTrue(func.login_required)
        self.assertEqual(func.response_errors,
                         set([DOES_NOT_EXIST, NOT_LOGGED_IN]))

    def test_webapi_login_required_call_when_authenticated(self):
        """Testing @webapi_login_required calls when authenticated"""
        @webapi_login_required
        def func(request):
            func.seen = True

        request = RequestFactory().request()
        request.user = User()
        result = func(request)

        self.assertTrue(hasattr(func, 'seen'))
        self.assertEqual(result, None)

    def test_webapi_login_required_call_when_anonymous(self):
        """Testing @webapi_login_required calls when anonymous"""
        @webapi_login_required
        def func(request):
            func.seen = True

        request = RequestFactory().request()
        request.user = AnonymousUser()
        result = func(request)

        self.assertFalse(hasattr(func, 'seen'))
        self.assertEqual(result, NOT_LOGGED_IN)

    def test_webapi_permission_required_state(self):
        """Testing @webapi_permission_required state"""
        def orig_func():
            """Function 1"""

        func = webapi_permission_required('myperm')(orig_func)

        self.assertFalse(hasattr(orig_func, 'response_errors'))

        self.assertEqual(func.__name__, 'orig_func')
        self.assertEqual(func.__doc__, 'Function 1')
        self.assertTrue(hasattr(func, 'response_errors'))
        self.assertEqual(func.response_errors,
                         set([NOT_LOGGED_IN, PERMISSION_DENIED]))

    def test_webapi_permission_required_preserves_state(self):
        """Testing @webapi_permission_required preserves decorator state"""
        @webapi_response_errors(DOES_NOT_EXIST)
        def orig_func():
            """Function 1"""

        func = webapi_permission_required('myperm')(orig_func)

        self.assertEqual(func.__name__, 'orig_func')
        self.assertEqual(func.__doc__, 'Function 1')
        self.assertTrue(hasattr(func, 'response_errors'))
        self.assertEqual(func.response_errors,
                         set([DOES_NOT_EXIST, NOT_LOGGED_IN,
                              PERMISSION_DENIED]))

    def test_webapi_permission_required_call_when_anonymous(self):
        """Testing @webapi_permission_required calls when anonymous"""
        @webapi_permission_required('foo')
        def func(request):
            func.seen = True

        request = RequestFactory().request()
        request.user = AnonymousUser()
        result = func(request)

        self.assertFalse(hasattr(func, 'seen'))
        self.assertEqual(result, NOT_LOGGED_IN)

    def test_webapi_permission_required_call_when_has_permission(self):
        """Testing @webapi_permission_required calls when has permission"""
        @webapi_permission_required('foo')
        def func(request):
            func.seen = True

        request = RequestFactory().request()
        request.user = User()
        request.user.has_perm = lambda perm: True
        result = func(request)

        self.assertTrue(hasattr(func, 'seen'))
        self.assertEqual(result, None)

    def test_webapi_permission_required_call_when_no_permission(self):
        """Testing @webapi_permission_required calls when no permission"""
        @webapi_permission_required('foo')
        def func(request):
            func.seen = True

        request = RequestFactory().request()
        request.user = User()
        request.user.has_perm = lambda perm: False
        result = func(request)

        self.assertFalse(hasattr(func, 'seen'))
        self.assertEqual(result, PERMISSION_DENIED)

    def test_webapi_request_fields_state(self):
        """Testing @webapi_request_fields state"""
        def orig_func():
            """Function 1"""

        required = {
            'required_param': {
                'type': bool,
                'description': 'Required param'
            },
        }

        optional = {
            'optional_param': {
                'type': bool,
                'description': 'Optional param'
            },
        }

        func = webapi_request_fields(required, optional)(orig_func)

        self.assertFalse(hasattr(orig_func, 'required_fields'))
        self.assertFalse(hasattr(orig_func, 'optional_fields'))
        self.assertFalse(hasattr(orig_func, 'response_errors'))

        self.assertEqual(func.__name__, 'orig_func')
        self.assertEqual(func.__doc__, 'Function 1')
        self.assertTrue(hasattr(func, 'response_errors'))
        self.assertTrue(hasattr(func, 'required_fields'))
        self.assertTrue(hasattr(func, 'optional_fields'))
        self.assertEqual(func.required_fields, required)
        self.assertEqual(func.optional_fields, optional)
        self.assertEqual(func.response_errors, set([INVALID_FORM_DATA]))

    def test_webapi_request_fields_preserves_state(self):
        """Testing @webapi_request_fields preserves decorator state"""
        required1 = {
            'required1': {
                'type': bool,
                'description': 'Required param'
            },
        }

        optional1 = {
            'optional1': {
                'type': bool,
                'description': 'Optional param'
            },
        }

        @webapi_request_fields(required1, optional1)
        @webapi_response_errors(DOES_NOT_EXIST)
        def orig_func():
            """Function 1"""

        required2 = {
            'required2': {
                'type': bool,
                'description': 'Required param'
            },
        }

        optional2 = {
            'optional2': {
                'type': bool,
                'description': 'Optional param'
            },
        }

        func = webapi_request_fields(required2, optional2)(orig_func)

        expected_required = required1.copy()
        expected_required.update(required2)
        expected_optional = optional1.copy()
        expected_optional.update(optional2)

        self.assertTrue(hasattr(orig_func, 'required_fields'))
        self.assertTrue(hasattr(orig_func, 'optional_fields'))
        self.assertTrue(hasattr(orig_func, 'response_errors'))

        self.assertEqual(func.__name__, 'orig_func')
        self.assertEqual(func.__doc__, 'Function 1')
        self.assertTrue(hasattr(func, 'response_errors'))
        self.assertTrue(hasattr(func, 'required_fields'))
        self.assertTrue(hasattr(func, 'optional_fields'))
        self.assertEqual(func.required_fields, expected_required)
        self.assertEqual(func.optional_fields, expected_optional)
        self.assertEqual(func.response_errors,
                         set([DOES_NOT_EXIST, INVALID_FORM_DATA]))

    def test_webapi_request_fields_call_normalizes_params(self):
        """Testing @webapi_request_fields normalizes params to function"""
        @webapi_request_fields(
            required={
                'required_param': {
                    'type': int,
                }
            },
            optional={
                'optional_param': {
                    'type': bool,
                }
            },
        )
        def func(request, required_param=None, optional_param=None,
                 extra_fields={}):
            func.seen = True
            self.assertTrue(isinstance(required_param, int))
            self.assertTrue(isinstance(optional_param, bool))
            self.assertEqual(required_param, 42)
            self.assertTrue(optional_param)
            self.assertFalse(extra_fields)

        result = func(RequestFactory().get(
            path='/',
            data={
                'required_param': '42',
                'optional_param': '1',
            }
        ))

        self.assertTrue(hasattr(func, 'seen'))
        self.assertEqual(result, None)

    def test_webapi_request_fields_call_with_unexpected_arg(self):
        """Testing @webapi_request_fields with unexpected argument"""
        @webapi_request_fields(
            required={
                'required_param': {
                    'type': int,
                }
            },
        )
        def func(request, required_param=None, extra_fields={}):
            func.seen = True

        result = func(RequestFactory().get(
            path='/',
            data={
                'required_param': '42',
                'optional_param': '1',
            }
        ))

        self.assertFalse(hasattr(func, 'seen'))
        self.assertEqual(result[0], INVALID_FORM_DATA)
        self.assertTrue('fields' in result[1])
        self.assertTrue('optional_param' in result[1]['fields'])

    def test_webapi_request_fields_call_with_allow_unknown(self):
        """Testing @webapi_request_fields with allow_unknown=True"""
        @webapi_request_fields(
            required={
                'required_param': {
                    'type': int,
                }
            },
            allow_unknown=True
        )
        def func(request, required_param=None, extra_fields={}):
            func.seen = True
            self.assertEqual(required_param, 42)
            self.assertTrue('optional_param' in extra_fields)
            self.assertEqual(extra_fields['optional_param'], '1')

        result = func(RequestFactory().get(
            path='/',
            data={
                'required_param': '42',
                'optional_param': '1',
            }
        ))

        self.assertTrue(hasattr(func, 'seen'))
        self.assertEqual(result, None)

    def test_webapi_request_fields_call_filter_special_params(self):
        """Testing @webapi_request_fields filters special params"""
        @webapi_request_fields(
            required={
                'required_param': {
                    'type': int,
                }
            },
        )
        def func(request, required_param=None, extra_fields={}):
            func.seen = True
            self.assertTrue(isinstance(required_param, int))
            self.assertEqual(required_param, 42)
            self.assertFalse(extra_fields)

        result = func(RequestFactory().get(
            path='/',
            data={
                'required_param': '42',
                'api_format': 'json',
            }
        ))

        self.assertTrue(hasattr(func, 'seen'))
        self.assertEqual(result, None)

    def test_webapi_request_fields_call_validation_int(self):
        """Testing @webapi_request_fields with int parameter validation"""
        @webapi_request_fields(
            required={
                'myint': {
                    'type': int,
                }
            }
        )
        def func(request, myint=False, extra_fields={}):
            func.seen = True

        result = func(RequestFactory().get(
            path='/',
            data={
                'myint': 'abc',
            }
        ))

        self.assertFalse(hasattr(func, 'seen'))
        self.assertEqual(result[0], INVALID_FORM_DATA)
        self.assertTrue('fields' in result[1])
        self.assertTrue('myint' in result[1]['fields'])


class WebAPIErrorTests(TestCase):
    def test_with_message(self):
        """Testing WebAPIError.with_message"""
        orig_msg = 'Original message'
        new_msg = 'New message'
        headers = {
            'foo': 'bar',
        }

        orig_error = WebAPIError(123, orig_msg, http_status=500,
                                 headers=headers)
        new_error = orig_error.with_message(new_msg)

        self.assertNotEqual(orig_error, new_error)
        self.assertEqual(new_error.msg, new_msg)
        self.assertEqual(new_error.headers, headers)
        self.assertEqual(new_error.code, orig_error.code)
        self.assertEqual(new_error.http_status, orig_error.http_status)
        self.assertEqual(orig_error.msg, orig_msg)
        self.assertEqual(orig_error.headers, headers)

    def test_with_overrides(self):
        """Testing WebAPIError.with_overrides"""
        orig_msg = 'Original message'
        new_msg = 'New message'
        orig_headers = {
            'foo': 'bar',
        }
        new_headers = {
            'abc': '123',
        }

        orig_error = WebAPIError(123, orig_msg, http_status=500,
                                 headers=orig_headers)
        new_error = orig_error.with_overrides(new_msg, headers=new_headers)

        self.assertNotEqual(orig_error, new_error)
        self.assertEqual(new_error.msg, new_msg)
        self.assertEqual(new_error.headers, new_headers)
        self.assertEqual(new_error.code, orig_error.code)
        self.assertEqual(new_error.http_status, orig_error.http_status)
        self.assertEqual(orig_error.msg, orig_msg)
        self.assertEqual(orig_error.headers, orig_headers)


class WebAPIResourceTests(TestCase):
    def setUp(self):
        self.factory = RequestFactory()
        self.test_resource = None

    def tearDown(self):
        if self.test_resource:
            unregister_resource(self.test_resource)

    def test_vendor_mimetypes(self):
        """Testing WebAPIResource with vendor-specific mimetypes"""
        class TestResource(WebAPIResource):
            mimetype_vendor = 'djblets'

        self.test_resource = TestResource()

        item_mimetypes = [
            mimetype['item']
            for mimetype in self.test_resource.allowed_mimetypes
            if 'item' in mimetype
        ]

        list_mimetypes = [
            mimetype['list']
            for mimetype in self.test_resource.allowed_mimetypes
            if 'list' in mimetype
        ]

        self.assertEqual(len(list_mimetypes), 4)
        self.assertEqual(len(item_mimetypes), 4)

        self.assertTrue('application/json' in
                        list_mimetypes)
        self.assertTrue('application/xml' in
                        list_mimetypes)
        self.assertTrue('application/vnd.djblets.testresources+json' in
                        list_mimetypes)
        self.assertTrue('application/vnd.djblets.testresources+xml' in
                        list_mimetypes)

        self.assertTrue('application/json' in
                        item_mimetypes)
        self.assertTrue('application/xml' in
                        item_mimetypes)
        self.assertTrue('application/vnd.djblets.testresource+json' in
                        item_mimetypes)
        self.assertTrue('application/vnd.djblets.testresource+xml' in
                        item_mimetypes)

    def test_vendor_mimetypes_with_custom(self):
        """Testing WebAPIResource with vendor-specific and custom mimetypes"""
        class TestResource(WebAPIResource):
            mimetype_vendor = 'djblets'
            allowed_mimetypes = WebAPIResource.allowed_mimetypes + [
                {'item': 'text/html'},
            ]

        self.test_resource = TestResource()

        item_mimetypes = [
            mimetype['item']
            for mimetype in self.test_resource.allowed_mimetypes
            if 'item' in mimetype
        ]

        list_mimetypes = [
            mimetype['list']
            for mimetype in self.test_resource.allowed_mimetypes
            if 'list' in mimetype
        ]

        self.assertEqual(len(list_mimetypes), 4)
        self.assertEqual(len(item_mimetypes), 5)

        self.assertTrue('application/json' in
                        list_mimetypes)
        self.assertTrue('application/xml' in
                        list_mimetypes)
        self.assertTrue('application/vnd.djblets.testresources+json' in
                        list_mimetypes)
        self.assertTrue('application/vnd.djblets.testresources+xml' in
                        list_mimetypes)

        self.assertTrue('application/json' in
                        item_mimetypes)
        self.assertTrue('application/xml' in
                        item_mimetypes)
        self.assertTrue('application/vnd.djblets.testresource+json' in
                        item_mimetypes)
        self.assertTrue('application/vnd.djblets.testresource+xml' in
                        item_mimetypes)
        self.assertTrue('application/vnd.djblets.testresource+xml' in
                        item_mimetypes)
        self.assertTrue('text/html' in
                        item_mimetypes)

    def test_get_with_vendor_mimetype(self):
        """Testing WebAPIResource with GET and vendor-specific mimetypes"""
        class TestResource(WebAPIResource):
            allowed_methods = ('GET', 'POST', 'PUT', 'DELETE')
            mimetype_vendor = 'djblets'
            uri_object_key = 'id'

            def get(self, *args, **kwargs):
                return 200, {}

            create = get
            update = get
            delete = get

        self.test_resource = TestResource()
        self._test_mimetype_responses(
            self.test_resource,
            '/api/tests/',
            'application/vnd.djblets.testresources+json',
            'application/vnd.djblets.testresources+xml')
        self._test_mimetype_responses(
            self.test_resource,
            '/api/tests/',
            'application/vnd.djblets.testresource+json',
            'application/vnd.djblets.testresource+xml',
            method='post')

        self._test_mimetype_responses(
            self.test_resource,
            '/api/tests/1/',
            'application/vnd.djblets.testresource+json',
            'application/vnd.djblets.testresource+xml',
            view_kwargs={'id': 1},
            method='put')
        self._test_mimetype_responses(
            self.test_resource,
            '/api/tests/1/',
            'application/vnd.djblets.testresource+json',
            'application/vnd.djblets.testresource+xml',
            view_kwargs={'id': 1},
            method='delete')

    def test_get_with_item_mimetype(self):
        """Testing WebAPIResource with GET and Item-Content-Type header"""
        class TestResource(WebAPIResource):
            allowed_methods = ('GET', 'POST', 'PUT', 'DELETE')
            mimetype_vendor = 'djblets'
            uri_object_key = 'id'

            def get(self, *args, **kwargs):
                return 200, {}

            create = get
            update = get
            delete = get

        self.test_resource = TestResource()
        self._test_item_mimetype_responses(
            self.test_resource,
            '/api/tests/',
            'application/vnd.djblets.testresources+json',
            'application/vnd.djblets.testresources+xml',
            'application/vnd.djblets.testresource+json',
            'application/vnd.djblets.testresource+xml')
        self._test_item_mimetype_responses(
            self.test_resource,
            '/api/tests/',
            'application/vnd.djblets.testresource+json',
            'application/vnd.djblets.testresource+xml',
            None,
            None,
            method='post')

        self._test_item_mimetype_responses(
            self.test_resource,
            '/api/tests/1/',
            'application/vnd.djblets.testresource+json',
            'application/vnd.djblets.testresource+xml',
            None,
            None,
            view_kwargs={'id': 1},
            method='put')
        self._test_item_mimetype_responses(
            self.test_resource,
            '/api/tests/',
            'application/vnd.djblets.testresources+json',
            'application/vnd.djblets.testresources+xml',
            'application/vnd.djblets.testresource+json',
            'application/vnd.djblets.testresource+xml')
        self._test_item_mimetype_responses(
            self.test_resource,
            '/api/tests/1/',
            'application/vnd.djblets.testresource+json',
            'application/vnd.djblets.testresource+xml',
            None,
            None,
            view_kwargs={'id': 1},
            method='delete')

    def test_generate_etag_with_encode_etag_true(self):
        """Testing WebAPIResource.generate_etag with encode_etag=True"""
        class TestObject(object):
            my_field = 'abc'

        request = RequestFactory().request()
        request.user = User()

        resource = WebAPIResource()

        with warnings.catch_warnings(record=True) as w:
            etag = resource.generate_etag(TestObject(), ['my_field'], request,
                                          encode_etag=True)
            self.assertEqual(len(w), 1)
            self.assertIn('generate_etag will stop generating',
                          six.text_type(w[0].message))

        self.assertEqual(etag, '416c0aecaf0b1e8ec64104349ba549c7534861f2')

    def test_generate_etag_with_encode_etag_false(self):
        """Testing WebAPIResource.generate_etag with encode_etag=False"""
        class TestObject(object):
            my_field = 'abc'

        request = RequestFactory().request()
        request.user = User()

        resource = WebAPIResource()
        obj = TestObject()

        with warnings.catch_warnings(record=True) as w:
            etag = resource.generate_etag(obj, None, request,
                                          encode_etag=False)
            self.assertEqual(len(w), 0)

        self.assertEqual(
            etag,
            repr(resource.serialize_object(obj, request=request)))

    def test_are_cache_headers_current_with_old_last_modified(self):
        """Testing WebAPIResource.are_cache_headers_current with old last
        modified timestamp
        """
        request = RequestFactory().request()
        request.META['HTTP_IF_MODIFIED_SINCE'] = \
            'Wed, 14 Jan 2015 13:49:10 GMT'

        resource = WebAPIResource()
        self.assertFalse(resource.are_cache_headers_current(
            request, last_modified='Wed, 14 Jan 2015 12:10:13 GMT'))

    def test_are_cache_headers_current_with_current_last_modified(self):
        """Testing WebAPIResource.are_cache_headers_current with current last
        modified timestamp
        """
        timestamp = 'Wed, 14 Jan 2015 13:49:10 GMT'
        request = RequestFactory().request()
        request.META['HTTP_IF_MODIFIED_SINCE'] = timestamp

        resource = WebAPIResource()
        self.assertTrue(resource.are_cache_headers_current(
            request, last_modified=timestamp))

    def test_are_cache_headers_current_with_old_etag(self):
        """Testing WebAPIResource.are_cache_headers_current with old ETag"""
        request = RequestFactory().request()
        request.META['HTTP_IF_NONE_MATCH'] = 'abc123'

        resource = WebAPIResource()
        self.assertFalse(resource.are_cache_headers_current(request,
                                                            etag='def456'))

    def test_are_cache_headers_current_with_current_etag(self):
        """Testing WebAPIResource.are_cache_headers_current with current
        ETag
        """
        etag = 'abc123'
        request = RequestFactory().request()
        request.META['HTTP_IF_NONE_MATCH'] = etag

        resource = WebAPIResource()
        self.assertTrue(resource.are_cache_headers_current(request, etag=etag))

<<<<<<< HEAD
    def test_serialize_object_with_only_fields(self):
        """Testing WebAPIResource.serialize_object with
        ?only-fields=<fields>
        """
        class TestObject(object):
            field1 = 'abc'
            field2 = 'def'
            field3 = 'ghi'

        class TestResource(WebAPIResource):
            fields = {
                'field1': {
                    'type': six.text_type,
                },
                'field2': {
                    'type': six.text_type,
                },
                'field3': {
                    'type': six.text_type,
                },
            }

        request = RequestFactory().get('/api/test/?only-fields=field1,field3')
        resource = TestResource()
        data = resource.serialize_object(TestObject(), request=request)

        self.assertEqual(data, {
            'field1': 'abc',
            'field3': 'ghi',
            'links': {
                'self': {
                    'href': 'http://testserver/api/test/'
                            '?only-fields=field1,field3',
                    'method': 'GET',
                },
            }
        })

    def test_serialize_object_with_only_fields_blank(self):
        """Testing WebAPIResource.serialize_object with ?only-fields="""
        class TestObject(object):
            field1 = 'abc'
            field2 = 'def'
            field3 = 'ghi'

        class TestResource(WebAPIResource):
            fields = {
                'field1': {
                    'type': six.text_type,
                },
                'field2': {
                    'type': six.text_type,
                },
                'field3': {
                    'type': six.text_type,
                },
            }

        request = RequestFactory().get('/api/test/?only-fields=')
        resource = TestResource()
        data = resource.serialize_object(TestObject(), request=request)

        self.assertEqual(data, {
            'links': {
                'self': {
                    'href': 'http://testserver/api/test/?only-fields=',
                    'method': 'GET',
                },
            }
        })

    def test_serialize_object_with_only_fields_and_expand(self):
        """Testing WebAPIResource.serialize_object with
        ?only-fields=<field>&expand=<field>
        """
        class TestModel(Model):
            field = 'test'

            # TestModel isn't a real model picked up by Django, and this
            # causes deepcopy to fail with it. We need to override for
            # the sake of unit tests.
            def __deepcopy__(self, other):
                return TestModel()

            def __str__(self):
                return 'Test'

        class TestObject(object):
            field1 = 'abc'
            field2 = TestModel()
            field3 = TestModel()

        class TestResource1(WebAPIResource):
            fields = {
                'field': {
                    'type': six.text_type,
                },
            }

            def get_href(self, *args, **kwargs):
                return 'http://testserver/api/test1/'

        class TestResource2(WebAPIResource):
            fields = {
                'field1': {
                    'type': six.text_type,
                },
                'field2': {
                    'type': TestModel,
                },
                'field3': {
                    'type': TestModel,
                },
            }

            def get_serializer_for_object(self, o):
                if isinstance(o, TestModel):
                    return TestResource1()
                else:
                    return self

        request = RequestFactory().get(
            '/api/test2/?only-fields=field2&expand=field2')
        resource = TestResource2()
        obj = TestObject()
        data = resource.serialize_object(obj, request=request)

        # Note that field2 below isn't a serialized version of a TestModel.
        # That's because serialization of model instances happens when
        # dumping to a JSON string. We're not testing that part.
        self.assertEqual(data, {
            'field2': obj.field2,
            'links': {
                'self': {
                    'href': 'http://testserver/api/test2/?only-fields=field2'
                            '&expand=field2',
                    'method': 'GET',
                },
                'field3': {
                    'href': 'http://testserver/api/test1/',
                    'method': 'GET',
                    'title': 'Test',
                },
            }
        })

    def test_serialize_object_with_only_links(self):
        """Testing WebAPIResource.serialize_object with ?only-links=<links>"""
        class TestObject(object):
            field1 = 'abc'
            field2 = 'def'
            field3 = 'ghi'

        class TestResource(WebAPIResource):
            allowed_methods = ('GET', 'POST', 'PUT', 'DELETE')
            fields = {
                'field1': {
                    'type': six.text_type,
                },
                'field2': {
                    'type': six.text_type,
                },
                'field3': {
                    'type': six.text_type,
                },
            }

        request = RequestFactory().get('/api/test/?only-links=delete,update')
        resource = TestResource()
        data = resource.serialize_object(TestObject(), request=request)

        self.assertEqual(data, {
            'field1': 'abc',
            'field2': 'def',
            'field3': 'ghi',
            'links': {
                'delete': {
                    'href': 'http://testserver/api/test/',
                    'method': 'DELETE',
                },
                'update': {
                    'href': 'http://testserver/api/test/',
                    'method': 'PUT',
                },
            }
        })

    def test_serialize_object_with_only_links_blank(self):
        """Testing WebAPIResource.serialize_object with ?only-links="""
        class TestObject(object):
            field1 = 'abc'
            field2 = 'def'
            field3 = 'ghi'

        class TestResource(WebAPIResource):
            allowed_methods = ('GET', 'POST', 'PUT', 'DELETE')
            fields = {
                'field1': {
                    'type': six.text_type,
                },
                'field2': {
                    'type': six.text_type,
                },
                'field3': {
                    'type': six.text_type,
                },
            }

        request = RequestFactory().get('/api/test/?only-links=')
        resource = TestResource()
        data = resource.serialize_object(TestObject(), request=request)

        self.assertEqual(data, {
            'field1': 'abc',
            'field2': 'def',
            'field3': 'ghi',
        })
=======
    def test_serialize_object_with_cache_copy(self):
        """Testing WebAPIResource.serialize_object always returns a copy of
        the cached data
        """
        class TestObject(object):
            my_field = 'abc'

        request = RequestFactory().request()
        request.user = User()

        resource = WebAPIResource()
        resource.fields = {
            'my_field': {
                'type': six.text_type,
            }
        }

        obj = TestObject()

        # We check this three times, since prior to Djblets 2.0.20, we would
        # first return a copy of the newly-generated data, then the cached
        # copy of the original data, and then the cached copy again (which
        # would no longer be untouched).
        data = resource.serialize_object(obj, request=request)
        self.assertIn('my_field', data)
        del data['my_field']

        data = resource.serialize_object(obj, request=request)
        self.assertIn('my_field', data)
        del data['my_field']

        data = resource.serialize_object(obj, request=request)
        self.assertIn('my_field', data)
>>>>>>> 57ce85c0

    def _test_mimetype_responses(self, resource, url, json_mimetype,
                                 xml_mimetype, **kwargs):
        self._test_mimetype_response(resource, url, '*/*', json_mimetype,
                                     **kwargs)
        self._test_mimetype_response(resource, url, 'application/json',
                                     json_mimetype, **kwargs)
        self._test_mimetype_response(resource, url, json_mimetype,
                                     json_mimetype, **kwargs)
        self._test_mimetype_response(resource, url, 'application/xml',
                                     xml_mimetype, **kwargs)
        self._test_mimetype_response(resource, url, xml_mimetype, xml_mimetype,
                                     **kwargs)

    def _test_mimetype_response(self, resource, url, accept_mimetype,
                                response_mimetype, method='get',
                                view_kwargs={}):
        func = getattr(self.factory, method)

        if accept_mimetype:
            request = func(url, HTTP_ACCEPT=accept_mimetype)
        else:
            request = func(url)

        response = resource(request, **view_kwargs)
        print(response)
        self.assertEqual(response.status_code, 200)
        self.assertEqual(response['Content-Type'], response_mimetype)

    def _test_item_mimetype_responses(self, resource, url, json_mimetype,
                                      xml_mimetype, json_item_mimetype,
                                      xml_item_mimetype, **kwargs):
        self._test_item_mimetype_response(resource, url, '*/*',
                                          json_item_mimetype, **kwargs)
        self._test_item_mimetype_response(resource, url, 'application/json',
                                          json_item_mimetype, **kwargs)
        self._test_item_mimetype_response(resource, url, json_mimetype,
                                          json_item_mimetype, **kwargs)
        self._test_item_mimetype_response(resource, url, 'application/xml',
                                          xml_item_mimetype, **kwargs)
        self._test_item_mimetype_response(resource, url, xml_mimetype,
                                          xml_item_mimetype, **kwargs)

    def _test_item_mimetype_response(self, resource, url, accept_mimetype,
                                     response_item_mimetype=None,
                                     method='get', view_kwargs={}):
        func = getattr(self.factory, method)

        if accept_mimetype:
            request = func(url, HTTP_ACCEPT=accept_mimetype)
        else:
            request = func(url)

        response = resource(request, **view_kwargs)
        print(response)
        self.assertEqual(response.status_code, 200)

        if response_item_mimetype:
            self.assertEqual(response['Item-Content-Type'],
                             response_item_mimetype)
        else:
            self.assertTrue('Item-Content-Type' not in response)


class WebAPICoreTests(TestCase):
    def setUp(self):
        self.factory = RequestFactory()
        self.user_resource = UserResource()

    def tearDown(self):
        unregister_resource(self.user_resource)

    def test_pagination_serialization_encoding(self):
        """Testing WebAPIResponsePaginated query parameter encoding"""
        # This test is for an issue when query parameters included unicode
        # characters. In this case, creating the 'self' or pagination links
        # would cause a KeyError. If this test runs fine without any uncaught
        # exceptions, then it means we're good.
        request = self.factory.get('/api/users/?q=%D0%B5')
        response = self.user_resource(request)
        print(response)

        rsp = json.loads(response.content)
        self.assertEqual(rsp['links']['self']['href'],
                         'http://testserver/api/users/?q=%D0%B5')<|MERGE_RESOLUTION|>--- conflicted
+++ resolved
@@ -794,7 +794,6 @@
         resource = WebAPIResource()
         self.assertTrue(resource.are_cache_headers_current(request, etag=etag))
 
-<<<<<<< HEAD
     def test_serialize_object_with_only_fields(self):
         """Testing WebAPIResource.serialize_object with
         ?only-fields=<fields>
@@ -1012,7 +1011,7 @@
             'field2': 'def',
             'field3': 'ghi',
         })
-=======
+
     def test_serialize_object_with_cache_copy(self):
         """Testing WebAPIResource.serialize_object always returns a copy of
         the cached data
@@ -1046,7 +1045,6 @@
 
         data = resource.serialize_object(obj, request=request)
         self.assertIn('my_field', data)
->>>>>>> 57ce85c0
 
     def _test_mimetype_responses(self, resource, url, json_mimetype,
                                  xml_mimetype, **kwargs):
