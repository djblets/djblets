--- conflicted
+++ resolved
@@ -2,11 +2,7 @@
 REPOSITORY = 'Djblets'
 REPOSITORY_TYPE = 'git'
 
-<<<<<<< HEAD
-BRANCH = 'master'
-=======
 BRANCH = 'release-5.x'
->>>>>>> 12103472
 TRACKING_BRANCH = 'origin/%s' % BRANCH
 LAND_DEST_BRANCH = BRANCH
 
